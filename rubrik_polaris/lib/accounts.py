--- conflicted
+++ resolved
@@ -42,7 +42,7 @@
     elif all or profiles:
         for profile in self._get_aws_profiles():
             if profile in profiles or (all and profile != 'default'):
-                self._add_account_aws(profile = profile, regions = regions)
+                self._add_account_aws(profile=profile, regions=regions)
                 #TODO: Should add above into a queque for threaded provisioning
 
 
@@ -191,10 +191,6 @@
         return self._dump_nodes(request)
     except Exception:
         raise
-<<<<<<< HEAD
-=======
-
->>>>>>> 409dc74c
 
 
 def get_accounts_aws_detail(self, filter):
@@ -229,7 +225,7 @@
 
     try:
         if profile:
-            boto3.setup_default_session(profile_name = profile)
+            boto3.setup_default_session(profile_name=profile)
         elif aws_id and aws_secret:
             boto3.setup_default_session(aws_access_key_id=aws_id, aws_secret_access_key=aws_secret)
         try:
@@ -415,9 +411,9 @@
 
 def _update_account_aws(self, profile=None, aws_id=None, aws_secret=None,  _aws_account_id = '', _aws_account_name = None):
     if profile:
-        _aws_account_id, _aws_account_name = self.get_account_aws_native_id(profile = profile)
+        _aws_account_id, _aws_account_name = self.get_account_aws_native_id(profile=profile)
     elif aws_id and aws_secret:
-        _aws_account_id, _aws_account_name = self.get_account_aws_native_id(aws_id = aws_id, aws_secret = aws_secret)
+        _aws_account_id, _aws_account_name = self.get_account_aws_native_id(aws_id=aws_id, aws_secret=aws_secret)
     if _aws_account_id  == '':
         return
     else:
