--- conflicted
+++ resolved
@@ -1,26 +1,16 @@
 """ Collection of functions that manipulate account components """
 
-<<<<<<< HEAD
+
 def add_account_aws(self, regions = [], all = False, profiles = []):
     """Adds AWS account to Polaris
 
     Arguments:
-        account_name {str} -- Friendly name for account in Polaris
         regions {list} -- List of AWS regions to configure
         all {bool} -- If true import all available profiles (Default: False)
         profiles {list} -- List of explicit profiles to add
-=======
-def add_account_aws(self, account_id, account_name, regions):
-    """Adds AWS account to Polaris
-
-    Arguments:
-        account_id {str} -- AWS account id to add
-        account_name {str} -- Friendly name for account in Polaris
-        regions {list} -- List of AWS regions to configure
 
     Returns:
         bool -- `True` if the account was added successfully, otherwise `False`.
->>>>>>> 9e3972f8
     """
     if all or profiles:
         for profile in self._get_aws_profiles():
@@ -42,13 +32,8 @@
     try:
         _query_name = "account_add_aws"
         _variables = {
-<<<<<<< HEAD
             "account_id": _aws_account_id,
             "account_name": " : ".join(_account_name_list),
-=======
-            "account_id": account_id,
-            "account_name": account_name,
->>>>>>> 9e3972f8
             "regions": regions
         }
         _request = self._query(None, self._graphql_query[_query_name], _variables)
@@ -58,17 +43,12 @@
     except Exception as e:
         print(e)
     else:
-<<<<<<< HEAD
         if profile:
             _invoke_aws_stack(self, _nodes, _aws_account_id, regions = regions, profile=profile)
-
+            
 def _get_aws_profiles(self):
     import boto3
     return boto3.session.Session().available_profiles
-=======
-        _invoke_aws_stack(self, _nodes, account_id)
-        return 1
->>>>>>> 9e3972f8
 
 def _invoke_aws_stack(self, _nodes, _account_id, regions = [], profile = ''):
     """Invokes AWS Cloudformation configuration for Account
@@ -187,17 +167,13 @@
     except Exception as e:
         print(e)
 
-<<<<<<< HEAD
 def get_account_aws_native_id(self, profile = ''):
-    """Returns AWS Account ID from local config"""
-=======
-def get_account_aws_native_id(self):
-    """Returns AWS Account ID from local config (.aws)
+    """Returns AWS Account ID from local config
     
     Returns:
-        str -- AWS Account ID
-    """
->>>>>>> 9e3972f8
+        str -- AWS Account ID, AWS Account Name (if applicable)
+    """
+    
     import boto3 as boto3
     from botocore.exceptions import ClientError
     try:
@@ -296,9 +272,9 @@
     else:
         return
 
-<<<<<<< HEAD
 def delete_account_aws(self, profiles = [], all = False):
     """Commits  Delete AWS Account in Polaris, relies on local .aws
+    
     Arguments:
         all {bool} -- If true import all available profiles (Default: False)
         profiles {list} -- List of explicit profiles to add
@@ -309,14 +285,6 @@
                 self._delete_account_aws(profile = profile)
 
 def _delete_account_aws(self, profile = '', auth = {}):
-=======
-def delete_account_aws(self):
-    """Commits Delete AWS Account in Polaris, relies on local .aws
-    
-    Returns:
-        bool -- `True` if the account was deleted successfully, otherwise `False`.
-    """
->>>>>>> 9e3972f8
     import re
     try:
         _polaris_account_info = None
@@ -342,4 +310,3 @@
 def _update_account_aws(self):
     _polaris_account_info = self.get_accounts_aws_detail(self.get_account_aws_native_id())['awsCloudAccounts'][0]
     self._pp.pprint(_polaris_account_info)
-
