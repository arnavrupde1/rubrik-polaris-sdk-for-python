<<<<<<< HEAD
""" Collection of lib methods that interact with Polaris primitives"""
from dateutil.tz import tzlocal


def get_sla_domains(self, sla_domain_name=""):
    """Retrieves dictionary of SLA Domain Names and Identifiers, or the ID of a single SLA Domain

    Arguments:
        sla_domain_name {str} -- Rubrik SLA Domain name

    Returns:
        str -- ID for the given SLA Domain name as given by `sla_domain_name`
        dict -- If a `sla_domain_name` is not given or not found, the complete set of SLA domains will be returned
    """
    try:
        _query_name = "core_sla_list"
        _variables = {
            "filter": {
                "field": "NAME",
                "text": sla_domain_name
            }
        }
        _request = self._query(_query_name, _variables)
        _request_nodes = self._dump_nodes(_request, _query_name)
        if sla_domain_name and len(_request_nodes) == 1:
            return _request_nodes[0]['id']
        elif sla_domain_name and len(_request_nodes) > 1:
            for i in _request_nodes:
                if i['name'] == sla_domain_name:
                    return i['id']
        else:
            return _request_nodes
    except Exception as e:
        print(e)

def submit_on_demand(self, object_ids, sla_id, wait = False):
    """Submits On Demand Snapshot

    Arguments:
        object_ids {[str]} -- Array of Rubrik Object IDs
        sla_id {str} -- Rubrik SLA Domain ID
        wait {bool} -- Threaded wait for all processes to complete

    Returns:
        list -- List of errors if any occured
    """
    try:
        _mutation_name = "core_snappable_on_demand"
        _variables = {
            "objectIds": object_ids,
            "slaId": sla_id
        }
        _request = self._query(_mutation_name, _variables)
        _result = self._dump_nodes(_request, _mutation_name)
        _results = []
        if _result['errors']:
            for _error_object in _result['errors']:
                _results.append(_error_object)
        if wait:
            _results = self._monitor_task(_result['taskchainUuids'])
        return _results
            #todo: find a better way to report errors per uuid
    except Exception as e:
        print(e)

def submit_assign_sla(self, object_ids, sla_id):
    """Submits a Rubrik SLA change for objects

    Arguments:
        object_ids {[str]} -- Array of Rubrik Object IDs
        sla_id {str} -- Rubrik SLA Domain ID
    
    Returns:
        list -- List of objects assigned the SLA
    """
    try:
        _mutation_name = "core_sla_assign"
        _variables = {
                "objectIds": object_ids,
                "slaId": sla_id
            }
        request = self._query(_mutation_name, _variables)
        return  self._dump_nodes(request, _mutation_name)
    except Exception as e:
        print(e)

def get_task_status(self, task_chain_id):
    """Retrieve task status from Polaris

    Arguments:
        task_chain_id {str} -- Task Chain UUID from request

    Returns:
        str -- Task state
    """
    _query_name = "core_taskchain_status"
    try:
        _variables = {
            "filter": task_chain_id
        }
        _request = self._query(_query_name, _variables)
        _response = self._dump_nodes(_request, _query_name)
        return _response['taskchain']['state']
    except Exception as e:
        print(e)

def get_snapshots(self, snappable_id, **kwargs):
    """Retrieve Snapshots for a Snappable from Polaris

    Arguments:
        snappable_id {str} -- Object UUID
        recovery_point {str} -- Optional datetime of snapshot to return, or 'latest', or not defined to return all
        
    Returns:
        dict -- A dictionary of snapshots or a single snapshot if 'latest' was passed as `recovery_point`
    """
    from dateutil.parser import parse

    _query_name = "core_snappable_snapshots"
    try:
        _variables = {
            "snappable_id": snappable_id
        }
        if kwargs and 'recovery_point' in kwargs and kwargs['recovery_point'] == 'latest':
            _variables['first'] = 1
        _request = self._query(_query_name, _variables)
        _response = self._dump_nodes(_request, _query_name)
        if not len(_response):
            raise Exception("No Snapshots found for Snappable : {}".format(snappable_id))
        snapshot_comparison = {}
        for snapshot in _response:
            if kwargs and 'recovery_point' in kwargs and kwargs['recovery_point'] != 'latest':
                parsed_snapshot_date = parse(snapshot['date']).astimezone()
                parsed_recovery_point = parse(kwargs['recovery_point'])
                parsed_recovery_point = parsed_recovery_point.replace(tzinfo = tzlocal())
                snapshot['date_local'] = parsed_snapshot_date.isoformat()
                if parsed_snapshot_date >= parsed_recovery_point:
                    snapshot_comparison[abs(parsed_recovery_point - parsed_snapshot_date)] = snapshot
        if kwargs and 'recovery_point' in kwargs and kwargs['recovery_point'] != 'latest':
            return snapshot_comparison[min(snapshot_comparison)]
        if len(_response) == 1:
            return _response[0]
        else:
            return _response
    except Exception as e:
        print(e)
=======
# Copyright 2020 Rubrik, Inc.
#
#  Permission is hereby granted, free of charge, to any person obtaining a copy
#  of this software and associated documentation files (the "Software"), to
#  deal in the Software without restriction, including without limitation the
#  rights to use, copy, modify, merge, publish, distribute, sublicense, and/or
#  sell copies of the Software, and to permit persons to whom the Software is
#  furnished to do so, subject to the following conditions:
#
#  The above copyright notice and this permission notice shall be included in
#  all copies or substantial portions of the Software.
#
#  THE SOFTWARE IS PROVIDED "AS IS", WITHOUT WARRANTY OF ANY KIND, EXPRESS OR
#  IMPLIED, INCLUDING BUT NOT LIMITED TO THE WARRANTIES OF MERCHANTABILITY,
#  FITNESS FOR A PARTICULAR PURPOSE AND NONINFRINGEMENT. IN NO EVENT SHALL THE
#  AUTHORS OR COPYRIGHT HOLDERS BE LIABLE FOR ANY CLAIM, DAMAGES OR OTHER
#  LIABILITY, WHETHER IN AN ACTION OF CONTRACT, TORT OR OTHERWISE, ARISING
#  FROM, OUT OF OR IN CONNECTION WITH THE SOFTWARE OR THE USE OR OTHER
#  DEALINGS IN THE SOFTWARE.


"""
Collection of methods that interact with Polaris primitives.
"""


def get_sla_domains(self, sla_domain_name=""):
    """Retrieves dictionary of SLA Domain Names and Identifiers.

    Keyword Arguments:
        sla_domain_name {str} -- Rubrik SLA Domain name (default: {''})

    Returns:
        str -- ID for the given SLA Domain name as given by `sla_domain_name`
        dict -- The complete set of SLA domains or a one element dict if a non-empty `sla_domain_name` is given and found.
    """
    from rubrik_polaris.exceptions import RequestException

    try:
        query_name = "core_sla_list"
        variables = {
            "filter": {
                "field": "NAME",
                "text": sla_domain_name
            }
        }
        request = self._query(None, self._graphql_query[query_name], variables)
        request_nodes = self._dump_nodes(request)

        return request_nodes
    except Exception:
        raise


def submit_on_demand(self, object_ids, sla_id, wait=False):
    """Submits On Demand Snapshot request for the given set of object id's and assign the given SLA to the snapshots.

    Arguments:
        object_ids {[str]} -- Array of Rubrik Object IDs
        sla_id {str} -- Rubrik SLA Domain ID

    Keyword Arguments:
        wait {bool} -- Threaded wait for all processes to complete (default: {False})

    Returns:
        list -- List of errors if any occurred
    """
    from rubrik_polaris.exceptions import RequestException

    try:
        mutation_name = "core_on_demand"
        variables = {
            "objectIds": object_ids,
            "slaId": sla_id
        }
        request = self._query(None, self._graphql_query[mutation_name], variables)
        result = self._dump_nodes(request)

        results = []

        if result['errors']:
            for error_object in result['errors']:
                results.append(error_object)

        if wait:
            results = self._monitor_task(result['taskchainUuids'])

        # TODO: find a better way to report errors per uuid

        return results
    except Exception:
        raise


def submit_assign_sla(self, object_ids, sla_id):
    """Submits a Rubrik SLA change for objects

    Arguments:
        object_ids {[str]} -- Array of Rubrik Object IDs
        sla_id {str} -- Rubrik SLA Domain ID
    
    Returns:
        list -- List of objects assigned the SLA
    """
    from rubrik_polaris.exceptions import RequestException

    try:
        mutation_name = "core_sla_assign"
        variables = {
            "objectIds": object_ids,
            "slaId": sla_id
        }
        request = self._query(None, self._graphql_query[mutation_name], variables)
        return self._dump_nodes(request)
    except Exception:
        raise


def get_task_status(self, task_chain_id):
    """Retrieve task status from Polaris

    Arguments:
        task_chain_id {str} -- Task Chain UUID from request

    Returns:
        str -- Task state
    """
    from rubrik_polaris.exceptions import RequestException

    try:
        query_name = "core_taskchain_status"
        variables = {
            "filter": task_chain_id
        }
        request = self._query(None, self._graphql_query[query_name], variables)
        response = self._dump_nodes(request)

        return response['taskchain']['state']
    except Exception:
        raise


def get_snapshots(self, snappable_id, **kwargs):
    """Retrieve Snapshots for a Snappable from Polaris

    Arguments:
        snappable_id {str} -- Object UUID
        recovery_point {str} -- Optional datetime of snapshot to return, or 'latest', or not defined to return all
        
    Returns:
        dict -- A dictionary of snapshots or a single snapshot if 'latest' was passed as `recovery_point`. If no snapshots are found, an empty dict is returned.
    """
    from dateutil.parser import parse
    from dateutil.tz import tzlocal

    try:
        query_name = "core_snappable_snapshots"
        variables = {
            "snappable_id": snappable_id
        }
        if kwargs and 'recovery_point' in kwargs and kwargs['recovery_point'] == 'latest':
            variables['first'] = 1

        request = self._query(None, self._graphql_query[query_name], variables)
        response = self._dump_nodes(request)

        if len(response) == 0:
            return {}

        snapshot_comparison = {}
        for snapshot in response:
            if kwargs and 'recovery_point' in kwargs and kwargs['recovery_point'] != 'latest':
                parsed_snapshot_date = parse(snapshot['date']).astimezone()
                parsed_recovery_point = parse(kwargs['recovery_point'])
                parsed_recovery_point = parsed_recovery_point.replace(tzinfo=tzlocal())
                snapshot['date_local'] = parsed_snapshot_date.isoformat()
                if parsed_snapshot_date >= parsed_recovery_point:
                    snapshot_comparison[abs(parsed_recovery_point - parsed_snapshot_date)] = snapshot

        if kwargs and 'recovery_point' in kwargs and kwargs['recovery_point'] != 'latest':
            return snapshot_comparison[min(snapshot_comparison)]

        return response
    except Exception:
        raise
>>>>>>> c4788943
<|MERGE_RESOLUTION|>--- conflicted
+++ resolved
@@ -1,151 +1,3 @@
-<<<<<<< HEAD
-""" Collection of lib methods that interact with Polaris primitives"""
-from dateutil.tz import tzlocal
-
-
-def get_sla_domains(self, sla_domain_name=""):
-    """Retrieves dictionary of SLA Domain Names and Identifiers, or the ID of a single SLA Domain
-
-    Arguments:
-        sla_domain_name {str} -- Rubrik SLA Domain name
-
-    Returns:
-        str -- ID for the given SLA Domain name as given by `sla_domain_name`
-        dict -- If a `sla_domain_name` is not given or not found, the complete set of SLA domains will be returned
-    """
-    try:
-        _query_name = "core_sla_list"
-        _variables = {
-            "filter": {
-                "field": "NAME",
-                "text": sla_domain_name
-            }
-        }
-        _request = self._query(_query_name, _variables)
-        _request_nodes = self._dump_nodes(_request, _query_name)
-        if sla_domain_name and len(_request_nodes) == 1:
-            return _request_nodes[0]['id']
-        elif sla_domain_name and len(_request_nodes) > 1:
-            for i in _request_nodes:
-                if i['name'] == sla_domain_name:
-                    return i['id']
-        else:
-            return _request_nodes
-    except Exception as e:
-        print(e)
-
-def submit_on_demand(self, object_ids, sla_id, wait = False):
-    """Submits On Demand Snapshot
-
-    Arguments:
-        object_ids {[str]} -- Array of Rubrik Object IDs
-        sla_id {str} -- Rubrik SLA Domain ID
-        wait {bool} -- Threaded wait for all processes to complete
-
-    Returns:
-        list -- List of errors if any occured
-    """
-    try:
-        _mutation_name = "core_snappable_on_demand"
-        _variables = {
-            "objectIds": object_ids,
-            "slaId": sla_id
-        }
-        _request = self._query(_mutation_name, _variables)
-        _result = self._dump_nodes(_request, _mutation_name)
-        _results = []
-        if _result['errors']:
-            for _error_object in _result['errors']:
-                _results.append(_error_object)
-        if wait:
-            _results = self._monitor_task(_result['taskchainUuids'])
-        return _results
-            #todo: find a better way to report errors per uuid
-    except Exception as e:
-        print(e)
-
-def submit_assign_sla(self, object_ids, sla_id):
-    """Submits a Rubrik SLA change for objects
-
-    Arguments:
-        object_ids {[str]} -- Array of Rubrik Object IDs
-        sla_id {str} -- Rubrik SLA Domain ID
-    
-    Returns:
-        list -- List of objects assigned the SLA
-    """
-    try:
-        _mutation_name = "core_sla_assign"
-        _variables = {
-                "objectIds": object_ids,
-                "slaId": sla_id
-            }
-        request = self._query(_mutation_name, _variables)
-        return  self._dump_nodes(request, _mutation_name)
-    except Exception as e:
-        print(e)
-
-def get_task_status(self, task_chain_id):
-    """Retrieve task status from Polaris
-
-    Arguments:
-        task_chain_id {str} -- Task Chain UUID from request
-
-    Returns:
-        str -- Task state
-    """
-    _query_name = "core_taskchain_status"
-    try:
-        _variables = {
-            "filter": task_chain_id
-        }
-        _request = self._query(_query_name, _variables)
-        _response = self._dump_nodes(_request, _query_name)
-        return _response['taskchain']['state']
-    except Exception as e:
-        print(e)
-
-def get_snapshots(self, snappable_id, **kwargs):
-    """Retrieve Snapshots for a Snappable from Polaris
-
-    Arguments:
-        snappable_id {str} -- Object UUID
-        recovery_point {str} -- Optional datetime of snapshot to return, or 'latest', or not defined to return all
-        
-    Returns:
-        dict -- A dictionary of snapshots or a single snapshot if 'latest' was passed as `recovery_point`
-    """
-    from dateutil.parser import parse
-
-    _query_name = "core_snappable_snapshots"
-    try:
-        _variables = {
-            "snappable_id": snappable_id
-        }
-        if kwargs and 'recovery_point' in kwargs and kwargs['recovery_point'] == 'latest':
-            _variables['first'] = 1
-        _request = self._query(_query_name, _variables)
-        _response = self._dump_nodes(_request, _query_name)
-        if not len(_response):
-            raise Exception("No Snapshots found for Snappable : {}".format(snappable_id))
-        snapshot_comparison = {}
-        for snapshot in _response:
-            if kwargs and 'recovery_point' in kwargs and kwargs['recovery_point'] != 'latest':
-                parsed_snapshot_date = parse(snapshot['date']).astimezone()
-                parsed_recovery_point = parse(kwargs['recovery_point'])
-                parsed_recovery_point = parsed_recovery_point.replace(tzinfo = tzlocal())
-                snapshot['date_local'] = parsed_snapshot_date.isoformat()
-                if parsed_snapshot_date >= parsed_recovery_point:
-                    snapshot_comparison[abs(parsed_recovery_point - parsed_snapshot_date)] = snapshot
-        if kwargs and 'recovery_point' in kwargs and kwargs['recovery_point'] != 'latest':
-            return snapshot_comparison[min(snapshot_comparison)]
-        if len(_response) == 1:
-            return _response[0]
-        else:
-            return _response
-    except Exception as e:
-        print(e)
-=======
 # Copyright 2020 Rubrik, Inc.
 #
 #  Permission is hereby granted, free of charge, to any person obtaining a copy
@@ -192,7 +44,7 @@
                 "text": sla_domain_name
             }
         }
-        request = self._query(None, self._graphql_query[query_name], variables)
+        request = self._query(query_name, variables)
         request_nodes = self._dump_nodes(request)
 
         return request_nodes
@@ -216,12 +68,12 @@
     from rubrik_polaris.exceptions import RequestException
 
     try:
-        mutation_name = "core_on_demand"
+        mutation_name = "core_snappable_on_demand"
         variables = {
             "objectIds": object_ids,
             "slaId": sla_id
         }
-        request = self._query(None, self._graphql_query[mutation_name], variables)
+        request = self._query(mutation_name, variables)
         result = self._dump_nodes(request)
 
         results = []
@@ -280,7 +132,7 @@
         variables = {
             "filter": task_chain_id
         }
-        request = self._query(None, self._graphql_query[query_name], variables)
+        request = self._query(query_name, variables)
         response = self._dump_nodes(request)
 
         return response['taskchain']['state']
@@ -330,5 +182,4 @@
 
         return response
     except Exception:
-        raise
->>>>>>> c4788943
+        raise