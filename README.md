--- conflicted
+++ resolved
@@ -1,12 +1,9 @@
 # Rubrik SDK for Python
 
-<<<<<<< HEAD
 | master                                                                                                                                                                            | devel                                                                                                                                                                          |
 |-----------------------------------------------------------------------------------------------------------------------------------------------------------------------------------|--------------------------------------------------------------------------------------------------------------------------------------------------------------------------------|
 | [![Master Branch Status](https://circleci.com/gh/rubrikinc/rubrik-sdk-for-python/tree/master.svg?style=svg)](https://circleci.com/gh/rubrikinc/rubrik-sdk-for-python/tree/master) | [![Devel Branch Status](https://circleci.com/gh/rubrikinc/rubrik-sdk-for-python/tree/devel.svg?style=svg)](https://circleci.com/gh/rubrikinc/rubrik-sdk-for-python/tree/devel) |
-=======
-[![CircleCI](https://circleci.com/gh/rubrikinc/rubrik-sdk-for-python/tree/master.svg?style=svg)](https://circleci.com/gh/rubrikinc/rubrik-sdk-for-python/tree/master)
->>>>>>> b9b3da8a
+
 
 This project provides a Python package that makes it easy to interact with the Rubrik CDM API.
 
