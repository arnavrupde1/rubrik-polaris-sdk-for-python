
# Copyright 2018 Rubrik, Inc.
#
#  Permission is hereby granted, free of charge, to any person obtaining a copy
#  of this software and associated documentation files (the "Software"), to
#  deal in the Software without restriction, including without limitation the
#  rights to use, copy, modify, merge, publish, distribute, sublicense, and/or
#  sell copies of the Software, and to permit persons to whom the Software is
#  furnished to do so, subject to the following conditions:
#
#  The above copyright notice and this permission notice shall be included in
#  all copies or substantial portions of the Software.
#
#  THE SOFTWARE IS PROVIDED "AS IS", WITHOUT WARRANTY OF ANY KIND, EXPRESS OR
#  IMPLIED, INCLUDING BUT NOT LIMITED TO THE WARRANTIES OF MERCHANTABILITY,
#  FITNESS FOR A PARTICULAR PURPOSE AND NONINFRINGEMENT. IN NO EVENT SHALL THE
#  AUTHORS OR COPYRIGHT HOLDERS BE LIABLE FOR ANY CLAIM, DAMAGES OR OTHER
#  LIABILITY, WHETHER IN AN ACTION OF CONTRACT, TORT OR OTHERWISE, ARISING
#  FROM, OUT OF OR IN CONNECTION WITH THE SOFTWARE OR THE USE OR OTHER
#  DEALINGS IN THE SOFTWARE.

"""
This module contains the Rubrik SDK Data_Management class.
"""
import re
from datetime import datetime
from .api import Api
from .exceptions import CDMVersionException, InvalidParameterException, InvalidTypeException, APICallException
import inspect


class Data_Management(Api):
    """This class contains methods related to backup and restore operations for the various objects managed by the Rubrik cluster."""

    def on_demand_snapshot(self, object_name, object_type, sla_name='current', fileset=None, host_os=None, sql_host=None, sql_instance=None, sql_db=None, hostname=None, force_full=False, share_type=None, timeout=15):  # pylint: ignore
        """Initiate an on-demand snapshot.
        Arguments:
            object_name {str} -- The name of the Rubrik object to take a on-demand snapshot of.
            object_type {str} -- The Rubrik object type you want to backup. (choices: {vmware, physical_host, ahv, mssql_db, oarcle_db})
        Keyword Arguments:
            sla_name {str} -- The SLA Domain name you want to assign the on-demand snapshot to. By default, the currently assigned SLA Domain will be used. (default: {'current'})
            fileset {str} -- The name of the Fileset you wish to backup. Only required when taking a on-demand snapshot of a physical host or share. (default: {'None'})
            host_os {str} -- The operating system for the physical host. Only required when taking a on-demand snapshot of a physical host. (default: {'None'}) (choices: {Linux, Windows})
            hostname {str} -- Required when the object_type is either oracle_db or share. When oracle_db is the object_type, this argument corresponds to the host name, or one of those host names in the cluster that the Oracle database is running. When share is the object_type this argument corresponds to the NAS server host name.
            force_full {bool} -- If True will force a new full image backup of an Oracle database. (default: {False})
            share_type {str} -- The type of NAS share i.e. NFS or SMB. Only required when taking a snapshot of a Share.
            timeout {int} -- The number of seconds to wait to establish a connection the Rubrik cluster before returning a timeout error. (default: {15})
        Returns:
            tuple -- When object_type is vmware, the full API response for `POST /v1/vmware/vm/{ID}/snapshot` and the job status URL which can be used to monitor progress of the snapshot. (api_response, job_status_url)
            tuple -- When object_type is physical_host, the full API response for `POST /v1/fileset/{}/snapshot` and the job status URL which can be used to monitor progress of the snapshot. (api_response, job_status_url)
        """

        self.function_name = inspect.currentframe().f_code.co_name

        valid_object_type = ['vmware', 'physical_host', 'ahv', 'mssql_db', 'oracle_db', 'share']
        valid_host_os_type = ['Linux', 'Windows']

        if object_type not in valid_object_type:
            raise InvalidParameterException("The on_demand_snapshot() `object_type` argument must be one of the following: {}.".format(
                valid_object_type))

        if host_os is not None:
            if host_os not in valid_host_os_type:
                raise InvalidParameterException("The on_demand_snapshot() `host_os` argument must be one of the following: {}.".format(
                    valid_host_os_type))

        if object_type == 'vmware':
            self.log("on_demand_snapshot: Searching the Rubrik cluster for the vSphere VM '{}'.".format(object_name))
            vm_id = self.object_id(object_name, object_type, timeout=timeout)

            if sla_name == 'current':
                self.log(
                    "on_demand_snapshot: Searching the Rubrik cluster for the SLA Domain assigned to the vSphere VM '{}'.".format(object_name))

                vm_summary = self.get('v1', '/vmware/vm/{}'.format(vm_id), timeout=timeout)
                sla_id = vm_summary['effectiveSlaDomainId']

            elif sla_name != 'current':
                self.log("on_demand_snapshot: Searching the Rubrik cluster for the SLA Domain '{}'.".format(sla_name))
                sla_id = self.object_id(sla_name, 'sla', timeout=timeout)

            config = {}
            config['slaId'] = sla_id

            self.log("on_demand_snapshot: Initiating snapshot for the vSphere VM '{}'.".format(object_name))
            api_request = self.post('v1', '/vmware/vm/{}/snapshot'.format(vm_id), config, timeout)

            snapshot_status_url = api_request['links'][0]['href']

        elif object_type == 'ahv':

            self.log("on_demand_snapshot: Searching the Rubrik cluster for the AHV VM '{}'.".format(object_name))

            vm_id = self.object_id(object_name, object_type, timeout=timeout)

            if sla_name == 'current':
                self.log(
                    "on_demand_snapshot: Searching the Rubrik cluster for the SLA Domain assigned to the AHV VM '{}'.".format(object_name))

                vm_summary = self.get('internal', '/nutanix/vm/{}'.format(vm_id), timeout)
                sla_id = vm_summary['effectiveSlaDomainId']

            elif sla_name != 'current':
                self.log("on_demand_snapshot: Searching the Rubrik cluster for the SLA Domain '{}'.".format(sla_name))
                sla_id = self.object_id(sla_name, 'sla', timeout=timeout)

            config = {}
            config['slaId'] = sla_id

            self.log("on_demand_snapshot: Initiating snapshot for the AHV VM '{}'.".format(object_name))
            api_request = self.post('internal', '/nutanix/vm/{}/snapshot'.format(vm_id), config, timeout)

            snapshot_status_url = api_request['links'][0]['href']

        elif object_type == 'mssql_db':

            self.log(
                "on_demand_snapshot: Searching the Rubrik cluster for the MS SQL '{}'.".format(object_name))

            mssql_host = self.object_id(sql_host, 'physical_host', timeout=timeout)

            mssql_instance = self.get(
                'v1', '/mssql/instance?primary_cluster_id=local&root_id={}'.format(mssql_host), timeout)

            for instance in mssql_instance['data']:
                if instance['name'] == sql_instance:
                    sql_db_id = instance['id']

            mssql_db = self.get('v1', '/mssql/db?primary_cluster_id=local&instance_id={}'.format(sql_db_id), timeout)

            for db in mssql_db['data']:
                if db['name'] == sql_db:
                    mssql_id = db['id']

            if sla_name == 'current':
                self.log(
                    "on_demand_snapshot: Searching the Rubrik cluster for the SLA Domain assigned to the MS SQL '{}'.".format(object_name))

                mssql_summary = self.get('v1', '/mssql/db/{}'.format(mssql_id), timeout)
                sla_id = mssql_summary['effectiveSlaDomainId']

            elif sla_name != 'current':
                self.log("on_demand_snapshot: Searching the Rubrik cluster for the SLA Domain '{}'.".format(sla_name))
                sla_id = self.object_id(sla_name, 'sla', timeout=timeout)

            config = {}
            config['slaId'] = sla_id

            self.log("on_demand_snapshot: Initiating snapshot for the MS SQL '{}'.".format(object_name))
            api_request = self.post('v1', '/mssql/db/{}/snapshot'.format(mssql_id), config, timeout)

            snapshot_status_url = api_request['links'][0]['href']

        elif object_type == 'physical_host':
            if host_os is None:
                raise InvalidParameterException(
                    "The on_demand_snapshot() `host_os` argument must be populated when taking a Physical host snapshot.")
            elif fileset is None:
                raise InvalidParameterException(
                    "The on_demand_snapshot() `fileset` argument must be populated when taking a Physical host snapshot.")

            self.log("on_demand_snapshot: Searching the Rubrik cluster for the Physical Host '{}'.".format(object_name))
            host_id = self.object_id(object_name, object_type, timeout=timeout)

            self.log("on_demand_snapshot: Searching the Rubrik cluster for the Fileset Template '{}'.".format(fileset))
            fileset_template_id = self.object_id(fileset, 'fileset_template', host_os, timeout=timeout)

            self.log("on_demand_snapshot: Searching the Rubrik cluster for the full Fileset.")
            api_endpoint = '/fileset?primary_cluster_id=local&host_id={}&is_relic=false&template_id={}'.format(
                host_id, fileset_template_id)
            fileset_summary = self.get('v1', api_endpoint, timeout=timeout)

            if fileset_summary['total'] == 0:
                raise InvalidParameterException(
                    "The Physical Host '{}' is not assigned to the '{}' Fileset.".format(
                        object_name, fileset))

            fileset_id = fileset_summary['data'][0]['id']

            if sla_name == 'current':
                sla_id = fileset_summary['data'][0]['effectiveSlaDomainId']
            elif sla_name != 'current':
                self.log("on_demand_snapshot: Searching the Rubrik cluster for the SLA Domain '{}'.".format(sla_name))
                sla_id = self.object_id(sla_name, 'sla', timeout=timeout)

            config = {}
            config['slaId'] = sla_id

            self.log("on_demand_snapshot: Initiating snapshot for the Physical Host '{}'.".format(object_name))
            api_request = self.post('v1', '/fileset/{}/snapshot'.format(fileset_id), config, timeout)

            snapshot_status_url = api_request['links'][0]['href']

        elif object_type == 'oracle_db':
            if hostname is None:
                raise InvalidParameterException(
                    "You must provide the host or one of the hosts in a RAC cluster for the Oracle DB object.")

            self.log(
                "on_demand_snapshot: Searching the Rubrik cluster for the Oracle database '{}' on the host '{}'.".format(
                    object_name,
                    hostname))
            db_id = self.object_id(object_name, object_type, hostname=hostname, timeout=timeout)

            if sla_name == 'current':
                self.log(
                    "on_demand_snapshot: Searching the Rubrik cluster for the SLA Domain assigned to the Oracle database '{}'.".format(
                        object_name))

                oracle_db_summary = self.get('internal', '/oracle/db/{}'.format(db_id), timeout)
                sla_id = oracle_db_summary['effectiveSlaDomainId']

            elif sla_name != 'current':
                self.log("on_demand_snapshot: Searching the Rubrik cluster for the SLA Domain '{}'.".format(sla_name))
                sla_id = self.object_id(sla_name, 'sla', timeout=timeout)

            config = {}
            config['slaId'] = sla_id
            config['forceFullSnapshot'] = force_full

            self.log("on_demand_snapshot: Initiating snapshot for the Oracle database '{}'.".format(object_name))
            api_request = self.post('internal', '/oracle/db/{}/snapshot'.format(db_id), config, timeout)

            snapshot_status_url = api_request['links'][0]['href']

        elif object_type == 'share':
            if hostname is None:
                raise InvalidParameterException(
                    "The on_demand_snapshot() `hostname` argument must be populated when taking a NAS Share fileset snapshot.")
            elif fileset is None:
                raise InvalidParameterException(
                    "The on_demand_snapshot() `fileset` argument must be populated when taking a NAS Share fileset snapshot.")
            elif share_type is None:
                raise InvalidParameterException(
                    "The on_demand_snapshot() `share_type` argument must be populated when taking a NAS Share fileset snapshot.")

            self.log("on_demand_snapshot: Searching the Rubrik cluster for the NAS Host '{}'.".format(hostname))
            host_id = self.object_id(hostname, 'physical_host', timeout=timeout)

            self.log("on_demand_snapshot: Searching the Rubrik cluster for the NAS share '{}'.".format(object_name))
            share_id = self.object_id(object_name, 'share', hostname=hostname, share_type=share_type, timeout=timeout)

            self.log("on_demand_snapshot: Searching the Rubrik cluster for the full Fileset.")
            api_endpoint = '/fileset?share_id={}&host_id={}&is_relic=false&name={}'.format(share_id, host_id, fileset)
            fileset_summary = self.get('v1', api_endpoint, timeout=timeout)

            if fileset_summary['total'] == 0:
                raise InvalidParameterException(
                    "The NAS Share '{}' is not assigned to the '{}' Fileset.".format(
                        object_name, fileset))

            fileset_id = fileset_summary['data'][0]['id']

            if sla_name == 'current':
                sla_id = fileset_summary['data'][0]['effectiveSlaDomainId']
            elif sla_name != 'current':
                self.log("on_demand_snapshot: Searching the Rubrik cluster for the SLA Domain '{}'.".format(sla_name))
                sla_id = self.object_id(sla_name, 'sla', timeout=timeout)

            config = {}
            config['slaId'] = sla_id

            self.log(
                "on_demand_snapshot: Initiating snapshot for the NAS Share '{}' Fileset '{}'.".format(
                    object_name, fileset))
            api_request = self.post('v1', '/fileset/{}/snapshot'.format(fileset_id), config, timeout)

            snapshot_status_url = api_request['links'][0]['href']

        return (api_request, snapshot_status_url)

    def object_id(self, object_name, object_type, host_os=None, hostname=None, share_type=None, timeout=15):
        """Get the ID of a Rubrik object by providing its name.
        Arguments:
            object_name {str} -- The name of the Rubrik object whose ID you wish to lookup.
            object_type {str} -- The object type you wish to look up. (choices: {vmware, sla, vmware_host, physical_host, fileset_template, managed_volume, mysql_db, mysql_instance, vcenter, ahv, aws_native, oracle_db, oracle_host, volume_group, archival_location, share})
        Keyword Arguments:
            host_os {str} -- The operating system for the host. (default: {'None'})
            hostname {str} -- The hostname, for Oracle one of the hostnames in the cluster, that the Oracle database is running. Required when the object_type is oracle_db or share.
            share_type {str} -- The type of NAS share i.e. NFS or SMB
            timeout {int} -- The number of seconds to wait to establish a connection with the Rubrik cluster before returning a timeout error. (default: {15})
        Returns:
            str -- The ID of the provided Rubrik object.
        """

        if self.function_name == "":
            self.function_name = inspect.currentframe().f_code.co_name

        valid_object_type = [
            'vmware',
            'sla',
            'vmware_host',
            'physical_host',
            'fileset_template',
            'managed_volume',
            'mssql_db',
            'mssql_instance',
            'vcenter',
            'ahv',
            'aws_native',
            'oracle_db',
            'oracle_host',
            'volume_group',
            'archival_location',
            'share']

        if object_type not in valid_object_type:
            raise InvalidParameterException("The object_id() object_type argument must be one of the following: {}.".format(
                valid_object_type))

        if object_type == 'fileset_template':
            if host_os is None:
                raise InvalidParameterException("You must provide the Fileset Template OS type.")
            elif host_os not in ['Linux', 'Windows']:
                raise InvalidParameterException("The host_os must be either 'Linux' or 'Windows'.")

        if object_type == 'sla':
            if object_name.upper() == "FOREVER" or object_name.upper() == "UNPROTECTED":
                return "UNPROTECTED"

        if object_type == 'oracle_db':
            if hostname is None:
                raise InvalidParameterException(
                    "You must provide the host or one of the hosts in a RAC cluster for the Oracle DB object.")

        if object_type == 'share':
            if hostname is None:
                raise InvalidParameterException(
                    "You must provide the hostname with the NAS share object.")
            else:
                self.log('Searching the Rubrik cluster for the host ID.')
                host_id = self.object_id(hostname, 'physical_host', timeout=timeout)

        api_call = {
            "vmware": {
                "api_version": "v1",
                "api_endpoint": "/vmware/vm?primary_cluster_id=local&is_relic=false&name={}".format(object_name)
            },
            "sla": {
                "api_version": "v1",
                "api_endpoint": "/sla_domain?primary_cluster_id=local&name={}".format(object_name)
            },
            "vmware_host": {
                "api_version": "v1",
                "api_endpoint": "/vmware/host?primary_cluster_id=local"
            },
            "fileset_template": {
                "api_version": "v1",
                "api_endpoint": "/fileset_template?primary_cluster_id=local&operating_system_type={}&name={}".format(host_os, object_name)
            },
            "managed_volume": {
                "api_version": "internal",
                "api_endpoint": "/managed_volume?is_relic=false&primary_cluster_id=local&name={}".format(object_name)
            },
            "ahv": {
                "api_version": "internal",
                "api_endpoint": "/nutanix/vm?primary_cluster_id=local&is_relic=false&name={}".format(object_name)
            },
            "mssql_db": {
                "api_version": "v1",
                "api_endpoint": "/mssql/db?primary_cluster_id=local&is_relic=false&instance_id={}".format(object_name)
            },
            "mssql_instance": {
                "api_version": "v1",
                "api_endpoint": "/mssql/instance?primary_cluster_id=local&root_id={}".format(object_name)
            },
            "aws_native": {
                "api_version": "internal",
                "api_endpoint": "/aws/account?name={}".format(object_name)
            },
            "vcenter": {
                "api_version": "v1",
                "api_endpoint": "/vmware/vcenter"
            },
            "oracle_db": {
                "api_version": "internal",
                "api_endpoint": "/oracle/db?name={}".format(object_name)
            },
            "oracle_host": {
                "api_version": "internal",
                "api_endpoint": "/oracle/hierarchy/root/children?name={}".format(object_name)
            },            
            "volume_group": {
                "api_version": "internal",
                "api_endpoint": "/volume_group?is_relic=false"
            },
            "archival_location": {
                "api_version": "internal",
                "api_endpoint": "/archive/location?name={}".format(object_name)
            },
            "share": {
                "api_version": "internal",
                "api_endpoint": "/host/share?share_type={}".format(share_type)
            }
        }

        if object_type == 'physical_host':
            if self.minimum_installed_cdm_version(5.0, timeout) is True:
                filter_field_name = "name"
            else:
                filter_field_name = "hostname"

            api_call["physical_host"] = {
                "api_version": "v1",
                "api_endpoint": "/host?primary_cluster_id=local&{}={}".format(filter_field_name, object_name)
            }

        self.log("object_id: Getting the object id for the {} object '{}'.".format(object_type, object_name))
        api_request = self.get(
            api_call[object_type]["api_version"],
            api_call[object_type]["api_endpoint"],
            timeout=timeout)

        if api_request['total'] == 0:
            raise InvalidParameterException("The {} object '{}' was not found on the Rubrik cluster.".format(
                object_type, object_name))
        elif api_request['total'] > 0:
            object_ids = []
            # Define the "object name" to search for
            if object_type == 'physical_host':
                name_value = filter_field_name
            elif object_type == "volume_group":
                name_value = "hostname"
            elif object_type == 'share':
                name_value = "exportPoint"
            else:
                name_value = 'name'

            host_match = False
            for item in api_request['data']:
                if object_type == 'oracle_db':
                    # Find the oracle_db object with the correct hostName or RAC cluster name. Checks the instances for a match, set the host_match flag if matched.
                    # Instance names can be stored/entered with and without the domain name so
                    # we will compare the hostname with the domain.
                    for instance in item['instances']:
                        if hostname.split('.')[0] in instance['hostName'] and not host_match:
                            object_ids.append(item['id'])
                            host_match = True
                    # The instance or RAC cluster name can also be in the infraPath
                    if hostname.split('.')[0] in item['infraPath'] and not host_match:
                        object_ids.append(item['id'])
                        host_match = True
                elif object_type == 'share' and item[name_value] == object_name:
                    if item['hostId'] == host_id:
                        object_ids.append(item['id'])
                        host_match = True
                elif item[name_value] == object_name:
                    object_ids.append(item['id'])
            if object_type == 'oracle_db' and not host_match:
                raise InvalidParameterException(
                    "The {} object '{}' on the host '{}' was not found on the Rubrik cluster.".format(object_type, object_name, hostname))
            elif len(object_ids) > 1:
                raise InvalidParameterException(
                    "Multiple {} objects named '{}' were found on the Rubrik cluster. Unable to return a specific object id.".format(object_type, object_name))
            elif len(object_ids) == 0:
                raise InvalidParameterException(
                    "The {} object '{}' was not found on the Rubrik cluster.".format(object_type, object_name))
            else:
                return object_ids[0]

            raise InvalidParameterException(
                "The {} object '{}' was not found on the Rubrik cluster.".format(object_type, object_name))

    def assign_sla(self, object_name, sla_name, object_type, log_backup_frequency_in_seconds=None, log_retention_hours=None, copy_only=None, windows_host=None, nas_host=None, share=None, log_backup_frequency_in_minutes=None, num_channels=4, hostname=None, timeout=30):  # pytest: ignore
        """Assign a Rubrik object to an SLA Domain.
        Arguments:
            object_name {str or list} -- The name of the Rubrik object you wish to assign to an SLA Domain. When the 'object_type' is 'volume_group', the object_name can be a list of volumes.
            sla_name {str} -- The name of the SLA Domain you wish to assign an object to. To exclude the object from all SLA assignments use `do not protect` as the `sla_name`. To assign the selected object to the SLA of the next higher level object use `clear` as the `sla_name`.
            object_type {str} -- The Rubrik object type you want to assign to the SLA Domain. (choices: {ahv, mssql_host, oracle_host, vmware, volume_group})
        Keyword Arguments:
            log_backup_frequency_in_seconds {int} -- The MSSQL Log Backup frequency you'd like to specify with the SLA. Required when the `object_type` is `mssql_host`. (default {None})
            log_retention_hours {int} -- The MSSQL or Oracle Log Retention frequency you'd like to specify with the SLA. Required when the `object_type` is `mssql_host`, `oracle_db` or 'oracle_host'. (default {None})
            copy_only {bool} -- Take Copy Only Backups with MSSQL. Required when the `object_type` is `mssql_host`. (default {None})
            windows_host {str} -- The name of the Windows host that contains the relevant volume group. Required when the `object_type` is `volume_group`. (default {None})
            nas_host {str} -- The name of the NAS host that contains the relevant share. Required when the `object_type` is `fileset`. (default {None})
            share {str} -- The name of the network share a fileset will be created for. Required when the `object_type` is `fileset`. (default {None})
            log_backup_frequency_in_minutes {int} - The Oracle Log Backup frequency you'd like to specify with the SLA. Required when the `object_type` is `oracle_db` or `oracle_host`. (default {None})
            num_channels {int} - Number of RMAN channels used to backup the Oracle database. Required when the `object_type` is `oracle_host`. (default {"4""})
            hostname {str} -- The hostname, or one of the hostnames in a RAC cluster, or the RAC cluster name. Required when the object_type is `oracle_db`. (default {None})
            timeout {int} -- The number of seconds to wait to establish a connection the Rubrik cluster before returning a timeout error. (default: {30})
        Returns:
            str -- No change required. The vSphere VM '`object_name`' is already assigned to the '`sla_name`' SLA Domain.
            str -- No change required. The MSSQL Instance '`object_name`' is already assigned to the '`sla_name`' SLA Domain with the following log settings: log_backup_frequency_in_seconds: `log_backup_frequency_in_seconds`, log_retention_hours: `log_retention_hours` and copy_only: `copy_only`
            str -- No change required. The Oracle Database '`object_name`' is already assigned to the '`sla_name`' SLA Domain with the following log settings: log_backup_frequency_in_minutes: `log_backup_frequency_in_seconds`, log_retention_hours: `log_retention_hours` and num_channels: `num_channels`.
            str -- No change required. The Oracle Host '`object_name`' is already assigned to the '`sla_name`' SLA Domain with the following log settings: log_backup_frequency_in_seconds: `log_backup_frequency_in_seconds`. log_retention_hours: `log_retention_hours`, and num_channels: `num_channels`
            str -- No change required. The '`object_name`' volume_group is already assigned to the '`sla_name`' SLA Domain.
            dict -- The full API response for `POST /internal/sla_domain/{sla_id}/assign`.
            dict -- The full API response for `PATCH /internal/volume_group/{id}`.
            dict -- The full API response for `PATCH /internal/oracle/db/{id}.`
            dict -- The full API response for `PATCH /internal/oracle/host/{id}`.
        """

        self.function_name = inspect.currentframe().f_code.co_name

        valid_object_type = ['vmware', 'mssql_host', 'volume_group', 'fileset', 'ahv', 'oracle_db', 'oracle_host']

        if object_type not in valid_object_type:
            raise InvalidParameterException(
                "The assign_sla() object_type argument must be one of the following: {}.".format(valid_object_type))

        if object_type == "mssql_host":
            if log_backup_frequency_in_seconds is None or log_retention_hours is None or copy_only is None:
                raise InvalidParameterException(
                    "When the object_type is 'mssql_host' the 'log_backup_frequency_in_seconds', 'log_retention_hours', 'copy_only' paramaters must be populated.")

        if object_type == "oracle_host":
            if log_backup_frequency_in_minutes is None or log_retention_hours is None or num_channels is None:
                raise InvalidParameterException(
                    "When the object_type is 'oracle_host' the 'log_backup_frequency_in_minutes', 'log_retention_hours', 'num_channels' paramaters must be populated.")                    

        if object_type == "oracle_db":
            if log_backup_frequency_in_minutes is None or log_retention_hours is None or num_channels is None or hostname is None:
                raise InvalidParameterException(
                    "When the object_type is 'oracle_db' the 'log_backup_frequency_in_minutes', 'log_retention_hours', 'num_channels' and 'hostname' paramaters must be populated.")    

        if object_type == "fileset":
            if nas_host is None or share is None:
                raise InvalidParameterException(
                    "When the object_type is 'fileset' the 'nas_host' and 'share' paramaters must be populated.")

        if object_type == "volume_group":

            if not isinstance(object_name, (str, list)):
                raise InvalidParameterException(
                    "When the object_type is 'volume_group', the 'object_name' must be a string or a list.")

            if windows_host is None:
                raise InvalidParameterException(
                    "When the object_type is 'volumge_group' the 'windows_host' paramater must be populated.")
        else:
            if not isinstance(object_name, (str)):
                raise InvalidParameterException("The object_name must be a string.")

        # Determine if 'do not protect' or 'clear' are the SLA Domain Name
        do_not_protect_regex = re.findall('\\bdo not protect\\b', sla_name, flags=re.IGNORECASE)
        clear_regex = re.findall('\\bclear\\b', sla_name, flags=re.IGNORECASE)

        if len(do_not_protect_regex) > 0:
            sla_id = "UNPROTECTED"
        elif len(clear_regex) > 0:
            sla_id = 'INHERIT'
        else:
            self.log("assign_sla: Searching the Rubrik cluster for the SLA Domain '{}'.".format(sla_name))
            sla_id = self.object_id(sla_name, 'sla', timeout=timeout)

        if object_type == 'vmware':
            self.log("assign_sla: Searching the Rubrik cluster for the vSphere VM '{}'.".format(object_name))
            vm_id = self.object_id(object_name, object_type, timeout=timeout)

            self.log("assign_sla: Determing the SLA Domain currently assigned to the vSphere VM '{}'.".format(object_name))
            vm_summary = self.get('v1', '/vmware/vm/{}'.format(vm_id), timeout=timeout)

            if sla_id == vm_summary['configuredSlaDomainId']:
                return "No change required. The vSphere VM '{}' is already assigned to the '{}' SLA Domain.".format(
                    object_name, sla_name)
            else:
                self.log("assign_sla: Assigning the vSphere VM '{}' to the '{}' SLA Domain.".format(object_name, sla_name))

                config = {}
                config['managedIds'] = [vm_id]

                return self.post("internal", "/sla_domain/{}/assign".format(sla_id), config, timeout)

        elif object_type == 'fileset':
            self.log("assign_sla: Searching the Rubrik cluster for the NAS host '{}'.".format(nas_host))
            host_id = self.object_id(nas_host, 'physical_host', timeout=timeout)

            self.log("assign_sla: Searching the Rubrik cluster for the share '{}'.".format(share))
            share_summary = self.get("internal", '/host/share', timeout=timeout)
            share_id = None
            for shares in share_summary['data']:
                if shares['hostId'] == host_id and shares['exportPoint'] == share:
                    share_id = shares['id']
            if share_id is None:
                raise InvalidParameterException(
                    "The share object'{}' does not exist for host '{}'.".format(
                        share, nas_host))

            self.log("assign_sla: Searching the Rubrik cluster for the fileset '{}' template.".format(object_name))
            fileset_summary = self.get("v1", '/fileset?is_relic=false&name={}'.format(object_name), timeout=timeout)
            template_id = None
            for filesets in fileset_summary['data']:
                if filesets['hostId'] == host_id and filesets['name'] == object_name:
                    template_id = filesets['templateId']
            if template_id is None:
                raise InvalidParameterException("The fileset '{}' template does not exist".format(object_name))

            self.log("assign_sla: Creating filesets for a network host. Each fileset is a fileset template applied to a host")
            bulk = [{
                'isPassthrough': False,
                'shareId': share_id,
                'templateId': template_id
            }]
            fileset_response = self.post("internal", "/fileset/bulk", bulk, timeout)
            fileset_id = fileset_response['data'][0]['id']

            if sla_id == fileset_summary['data'][0]['configuredSlaDomainId']:
                return "No change required. The NAS fileset '{}' is already assigned to the '{}' SLA Domain.".format(
                    object_name, sla_name)

            else:
                self.log("assign_sla: Assigning the fileset '{}' to the '{}' SLA Domain.".format(object_name, sla_name))

                config = {}
                config['managedIds'] = [fileset_id]

                return self.post("internal", "/sla_domain/{}/assign".format(sla_id), config, timeout=180)

        elif object_type == 'ahv':
            self.log("assign_sla: Searching the Rubrik cluster for the AHV VM '{}'.".format(object_name))
            vm_id = self.object_id(object_name, object_type, timeout=timeout)

            self.log("assign_sla: Determing the SLA Domain currently assigned to the AHV VM '{}'.".format(object_name))
            vm_summary = self.get('internal', '/nutanix/vm/{}'.format(vm_id), timeout=timeout)

            if sla_id == vm_summary['configuredSlaDomainId']:
                return "No change required. The AHV VM '{}' is already assigned to the '{}' SLA Domain.".format(
                    object_name, sla_name)
            else:
                self.log("assign_sla: Assigning the AHV VM '{}' to the '{}' SLA Domain.".format(object_name, sla_name))

                config = {}
                config['managedIds'] = [vm_id]

                return self.post("internal", "/sla_domain/{}/assign".format(sla_id), config, timeout)

        elif object_type == 'mssql_host':

            host_id = ''
            mssql_id = ''
            db_sla_lst = []

            self.log('Searching the Rubrik cluster for the current hosts.')
            current_hosts = self.get(
                'v1',
                '/host?operating_system_type=Windows&primary_cluster_id=local',
                timeout=timeout)

            # After 5.0, "hostname" is a deprecated field in the results that are returned in "current_hosts"
            if self.minimum_installed_cdm_version(5.0):
                current_hosts_name = "name"
            else:
                current_hosts_name = "hostname"

            for rubrik_host in current_hosts['data']:
                if rubrik_host[current_hosts_name] == object_name:
                    host_id = rubrik_host['id']

            if(host_id):
                self.log("assign_sla: Searching the Rubrik cluster for the MSSQL Instance '{}'.".format(object_name))
                mssql_instances = self.get('v1', '/mssql/instance?root_id={}'.format(host_id), timeout=timeout)

                for mssql_instance in mssql_instances['data']:
                    mssql_id = mssql_instance['id']
                    mssql_instance_name = mssql_instance['name']

                    self.log(
                        "assign_sla: Determing the SLA Domain currently assigned to the MSSQL Instance '{}'.".format(mssql_instance_name))

                    mssql_summary = self.get('v1', '/mssql/instance/{}'.format(mssql_id), timeout=timeout)

                    if (sla_id == mssql_summary['configuredSlaDomainId'] and log_backup_frequency_in_seconds == mssql_summary['logBackupFrequencyInSeconds'] and
                            log_retention_hours == mssql_summary['logRetentionHours'] and copy_only == mssql_summary['copyOnly']):
                        return "No change required. The MSSQL Instance '{}' is already assigned to the '{}' SLA Domain with the following log settings:" \
                               " log_backup_frequency_in_seconds: {}, log_retention_hours: {} and copy_only: {}.".format(
                                   object_name, sla_name, log_backup_frequency_in_seconds, log_retention_hours, copy_only)

                    else:
                        self.log(
                            "assign_sla: Assigning the MSSQL Instance '{}' to the '{}' SLA Domain.".format(
                                object_name, sla_name))

                        config = {}
                        if log_backup_frequency_in_seconds is not None:
                            config['logBackupFrequencyInSeconds'] = log_backup_frequency_in_seconds
                        if log_retention_hours is not None:
                            config['logRetentionHours'] = log_retention_hours
                        if copy_only is not None:
                            config['copyOnly'] = copy_only

                        config['configuredSlaDomainId'] = sla_id

                        patch_resp = self.patch("v1", "/mssql/instance/{}".format(mssql_id), config, timeout)
                        db_sla_lst.append(patch_resp)
            else:
                raise InvalidParameterException(
                    "Host ID not found for instance '{}'").format(object_name)

            return db_sla_lst

        elif object_type == 'oracle_db':

            oracle_db_id = ''

            self.log('Searching the Rubrik cluster for the current Oracle databases.')
            oracle_db_id = self.object_id(object_name, object_type, hostname=hostname)

            if(oracle_db_id):
                self.log(
                    "assign_sla: Determing the SLA Domain currently assigned to the Oracle Database '{}'.".format(object_name))

                oracle_summary = self.get(
                    'internal',
                    '/oracle/db/{}'.format(oracle_db_id),
                    timeout=timeout)

                if (sla_id == oracle_summary['configuredSlaDomainId'] and log_backup_frequency_in_minutes == oracle_summary['logBackupFrequencyInMinutes'] and
                        log_retention_hours == oracle_summary['logRetentionHours'] and num_channels == oracle_summary['numChannels']):
                    return "No change required. The Oracle Database '{}' is already assigned to the '{}' SLA Domain with the following log settings:" \
                            " log_backup_frequency_in_minutes: {}, log_retention_hours: {} and num_channels: {}.".format(
                                object_name, sla_name, log_backup_frequency_in_minutes, log_retention_hours, num_channels)

                else:
                    self.log(
                        "assign_sla: Assigning the Oracle Database '{}' to the '{}' SLA Domain.".format(
                            object_name, sla_name))

                    config = {}
                    if log_backup_frequency_in_minutes is not None:
                        config['logBackupFrequencyInMinutes'] = log_backup_frequency_in_minutes
                    if log_retention_hours is not None:
                        config['logRetentionHours'] = log_retention_hours
                    if num_channels is not None:
                        config['numChannels'] = num_channels

                    config['configuredSlaDomainId'] = sla_id

                    patch_resp = self.patch("internal", "/oracle/db/{}".format(oracle_db_id), config, timeout)
            else:
                raise InvalidParameterException(
                    "Database ID not found for instance '{}'").format(object_name)
            
            return patch_resp

        elif object_type == 'oracle_host':

            host_id = ''

            self.log('Searching the Rubrik cluster for the current Oracle hosts.')
            host_id = self.object_id(object_name, object_type)

            if(host_id):
                self.log(
                    "assign_sla: Determing the SLA Domain currently assigned to the Oracle Host '{}'.".format(object_name))

                oracle_summary = self.get(
                    'internal',
                    '/oracle/host/{}'.format(host_id),
                    timeout=timeout)

                if (sla_id == oracle_summary['configuredSlaDomainId'] and log_backup_frequency_in_minutes == oracle_summary['logBackupFrequencyInMinutes'] and
                        log_retention_hours == oracle_summary['logRetentionHours'] and num_channels == oracle_summary['numChannels']):
                    return "No change required. The Oracle Host '{}' is already assigned to the '{}' SLA Domain with the following log settings:" \
                            " log_backup_frequency_in_minutes: {}, log_retention_hours: {} and num_channels: {}.".format(
                                object_name, sla_name, log_backup_frequency_in_minutes, log_retention_hours, num_channels)

                else:
                    self.log(
                        "assign_sla: Assigning the Oracle Host '{}' to the '{}' SLA Domain.".format(
                            object_name, sla_name))

                    config = {}
                    if log_backup_frequency_in_minutes is not None:
                        config['logBackupFrequencyInMinutes'] = log_backup_frequency_in_minutes
                    if log_retention_hours is not None:
                        config['logRetentionHours'] = log_retention_hours
                    if num_channels is not None:
                        config['numChannels'] = num_channels

                    config['configuredSlaDomainId'] = sla_id

                    patch_resp = self.patch("internal", "/oracle/host/{}".format(host_id), config, timeout)
            else:
                raise InvalidParameterException(
                    "Host ID not found for instance '{}'").format(object_name)

            return patch_resp           

        elif object_type == "volume_group":

            volume_group_id = self.object_id(windows_host, "volume_group", timeout=timeout)
            physical_host_id = self.object_id(windows_host, "physical_host", host_os="windows", timeout=timeout)

            self.log("assign_sla: Getting a list of all volumes on the '{}' Windows host.".format(windows_host))
            host_volumes = self.get("internal", "/host/{}/volume".format(physical_host_id), timeout=timeout)

            # If the object_name (volumes to assign to the SLA) is a string, create a list for processing
            if not isinstance(object_name, list):
                volumes_to_assign = [object_name]
            else:
                volumes_to_assign = object_name

            # Create a mapping of the volumes on the windows host and their ids
            currnt_volumes = {}
            for volume in host_volumes["data"]:
                for v in volume["mountPoints"]:
                    if v in volumes_to_assign:
                        currnt_volumes[v] = volume["id"]

            # Validate that the provided volume(s) are on the windows host
            for v in volumes_to_assign:
                try:
                    currnt_volumes[v]
                except KeyError:
                    raise InvalidParameterException(
                        "The Windows Host '{}' does not have a '{}' volume.".format(windows_host, v))

            self.log("assign_sla: Getting details of the current volume group on the Windows host.")
            volume_group_details = self.get("internal", "/volume_group/{}".format(volume_group_id), timeout=timeout)

            # Create a config of the current volume sla settings
            current_volumes_included_in_snapshot = []
            for volume in volume_group_details["volumes"]:
                current_volumes_included_in_snapshot.append(volume["id"])

            current_config = {}
            current_config["configuredSlaDomainId"] = volume_group_details["configuredSlaDomainId"]
            current_config["volumeIdsIncludedInSnapshots"] = current_volumes_included_in_snapshot

            # Create the user desired config
            volumes_included_in_snapshot = []
            for volume, volume_id in currnt_volumes.items():
                volumes_included_in_snapshot.append(volume_id)

            config = {}
            config["configuredSlaDomainId"] = sla_id
            config["volumeIdsIncludedInSnapshots"] = volumes_included_in_snapshot

            if current_config == config:
                return "No change required. The {} volume_group is already assigned to the {} SLA.".format(
                    object_name, sla_name)
            else:
                self.log("assign_sla: Assigning the vSphere VM '{}' to the '{}' SLA Domain.".format(object_name, sla_name))
                return self.patch("internal", "/volume_group/{}".format(volume_group_id), config, timeout=timeout)

    def vsphere_live_mount(self, vm_name, date='latest', time='latest', host='current', remove_network_devices=False, power_on=True, timeout=15):  # pylint: ignore
        """Live Mount a vSphere VM from a specified snapshot. If a specific date and time is not provided, the last snapshot taken will be used.
        Arguments:
            vm_name {str} -- The name of the vSphere VM to Live Mount.
        Keyword Arguments:
            date {str} -- The date of the snapshot you wish to Live Mount formated as `Month-Day-Year` (ex: 1-15-2014). If `latest` is specified, the last snapshot taken will be used. (default: {'latest'})
            time {str} -- The time of the snapshot you wish to Live Mount formated as `Hour:Minute AM/PM` (ex: 1:30 AM). If `latest` is specified, the last snapshot taken will be used. (default: {'latest'})
            host {str} -- The hostname or IP address of the ESXi host to Live Mount the VM on. By default, the current host will be used. (default: {'current'})
            remove_network_devices {bool} -- Flag that determines whether to remove the network interfaces from the Live Mounted VM. Set to `True` to remove all network interfaces. (default: {False})
            power_on {bool} -- Flag that determines whether the VM should be powered on after the Live Mount. Set to `True` to power on the VM. Set to `False` to mount the VM but not power it on. (default: {True})
            timeout {int} -- The number of seconds to wait to establish a connection the Rubrik cluster before returning a timeout error. (default: {15})
        Returns:
            dict -- The full response of `POST /v1/vmware/vm/snapshot/{snapshot_id}/mount`.
        """

        self.function_name = inspect.currentframe().f_code.co_name

        if isinstance(remove_network_devices, bool) is False:
            raise InvalidTypeException("The 'remove_network_devices' argument must be True or False.")
        elif isinstance(power_on, bool) is False:
            raise InvalidTypeException("The 'power_on' argument must be True or False.")
        elif date != 'latest' and time == 'latest' or date == 'latest' and time != 'latest':
            raise InvalidParameterException(
                "The date and time arguments most both be 'latest' or a specific date and time.")

        self.log("vsphere_live_mount: Searching the Rubrik cluster for the vSphere VM '{}'.".format(vm_name))
        vm_id = self.object_id(vm_name, 'vmware', timeout=timeout)

        self.log("vsphere_live_mount: Getting a list of all Snapshots for vSphere VM '{}'.".format(vm_name))
        vm_summary = self.get('v1', '/vmware/vm/{}'.format(vm_id), timeout=timeout)

        if date == 'latest' and time == 'latest':
            number_of_snapshots = len(vm_summary['snapshots'])
            snapshot_id = vm_summary['snapshots'][number_of_snapshots - 1]['id']
        else:
            self.log("vsphere_live_mount: Converting the provided date/time into UTC.")
            snapshot_date_time = self._date_time_conversion(date, time)

            current_snapshots = {}

            for snapshot in vm_summary['snapshots']:
                current_snapshots[snapshot['id']] = snapshot['date']

            self.log("vsphere_live_mount: Searching for the provided snapshot.")
            for id, date_time in current_snapshots.items():
                if snapshot_date_time in date_time:
                    snapshot_id = id

        try:
            snapshot_id
        except NameError:
            raise InvalidParameterException("The vSphere VM '{}' does not have a snapshot taken on {} at {}.".format(
                vm_name, date, time))
        else:
            if host == 'current':
                host_id = vm_summary['hostId']
            else:
                host_id = self.object_id(host, 'vmware_host', timeout=timeout)

            config = {}
            config['hostId'] = host_id
            config['removeNetworkDevices'] = remove_network_devices
            config['powerOn'] = power_on

            self.log(
                "vsphere_live_mount: Live Mounting the snapshot taken on {} at {} for vSphere VM '{}'.".format(
                    date,
                    time,
                    vm_name))

            return self.post('v1', '/vmware/vm/snapshot/{}/mount'.format(snapshot_id), config, timeout)

    def vsphere_instant_recovery(self, vm_name, date='latest', time='latest', host='current', remove_network_devices=False, power_on=True, disable_network=False, keep_mac_addresses=False, preserve_moid=False, timeout=15):  # pylint: ignore
        """Instantly recover a vSphere VM from a provided snapshot. If a specific date and time is not provided, the last snapshot taken will be used.
        Arguments:
            vm_name {str} -- The name of the VM to Instantly Recover.
        Keyword Arguments:
            date {str} -- The date of the snapshot you wish to Instantly Recover formated as `Month-Day-Year` (ex: 1-15-2014). If 'latest' is specified, the last snapshot taken will used. (default: {'latest'})
            time {str} -- The time of the snapshot you wish to Instantly Recover formated as `Hour:Minute AM/PM`  (ex: 1:30 AM). If 'latest' is specified, the last snapshot taken will be used. (default: {'latest'})
            host {str} -- The hostname or IP address of the ESXi host to Instantly Recover the VM on. By default, the current host will be used. (default: {'current'})
            remove_network_devices {bool} -- Flag that determines whether to remove the network interfaces from the Instantly Recovered VM. Set to `True` to remove all network interfaces. (default: {False})
            power_on {bool} -- Flag that determines whether the VM should be powered on after Instant Recovery. Set to `True` to power on the VM. Set to `False` to instantly recover the VM but not power it on. (default: {True})
            disable_network {bool} -- Sets the state of the network interfaces when the VM is instantly recovered. Use `False` to enable the network interfaces. Use `True` to disable the network interfaces. Disabling the interfaces can prevent IP conflicts. (default: {False})
            keep_mac_addresses {bool} -- Flag that determines whether the MAC addresses of the network interfaces on the source VM are assigned to the new VM. Set to `True` to assign the original MAC addresses to the new VM. Set to `False` to assign new MAC addresses. When 'remove_network_devices' is set to `True`, this property is ignored. (default: {False})
            preserve_moid {bool} -- Flag that determines whether to preserve the MOID of the source VM in a restore operation. Use `True` to keep the MOID of the source. Use `False` to assign a new moid. (default: {False})
            timeout {int} -- The number of seconds to wait to establish a connection the Rubrik cluster before returning a timeout error. (default: {15})
        Returns:
            dict -- The full response of `POST /v1/vmware/vm/snapshot/{snapshot_id}/instant_recover`.
        """

        self.function_name = inspect.currentframe().f_code.co_name

        if isinstance(remove_network_devices, bool) is False:
            raise InvalidTypeException("The 'remove_network_devices' argument must be True or False.")
        elif isinstance(power_on, bool) is False:
            raise InvalidTypeException("The 'power_on' argument must be True or False.")
        elif isinstance(disable_network, bool) is False:
            raise InvalidTypeException("The 'disable_network' argument must be True or False.")
        elif isinstance(keep_mac_addresses, bool) is False:
            raise InvalidTypeException("The 'keep_mac_addresses' argument must be True or False.")
        elif isinstance(preserve_moid, bool) is False:
            raise InvalidTypeException("The 'preserve_moid' argument must be True or False.")
        elif date != 'latest' and time == 'latest' or date == 'latest' and time != 'latest':
            raise InvalidParameterException(
                "The date and time arguments most both be 'latest' or a specific date and time.")

        self.log("vsphere_instant_recovery: Searching the Rubrik cluster for the vSphere VM '{}'.".format(vm_name))
        vm_id = self.object_id(vm_name, 'vmware', timeout=timeout)

        self.log("vsphere_instant_recovery: Getting a list of all Snapshots for vSphere VM '{}'.".format(vm_name))
        vm_summary = self.get('v1', '/vmware/vm/{}'.format(vm_id), timeout=timeout)

        if date == 'latest' and time == 'latest':
            number_of_snapshots = len(vm_summary['snapshots'])
            snapshot_id = vm_summary['snapshots'][number_of_snapshots - 1]['id']
        else:
            self.log("vsphere_instant_recovery: Converting the provided date/time into UTC.")
            snapshot_date_time = self._date_time_conversion(date, time)

            current_snapshots = {}
            for snapshot in vm_summary['snapshots']:
                current_snapshots[snapshot['id']] = snapshot['date']

            self.log("vsphere_instant_recovery: Searching for the provided snapshot.")
            for id, date_time in current_snapshots.items():
                if snapshot_date_time in date_time:
                    snapshot_id = id

        try:
            snapshot_id
        except NameError:
            raise InvalidParameterException(
                "The vSphere VM '{}' does not have a snapshot taken on {} at {}.".format(
                    vm_name, date, time))
        else:
            if host == 'current':
                host_id = vm_summary['hostId']
            else:
                host_id = self.object_id(host, 'vmware_host', timeout=timeout)

            config = {}
            config['hostId'] = host_id
            config['removeNetworkDevices'] = remove_network_devices
            config['powerOn'] = power_on
            config['disableNetwork'] = disable_network
            config['keepMacAddresses'] = keep_mac_addresses
            config['preserveMoid'] = preserve_moid

            self.log("vsphere_instant_recovery: Instantly Recovering the snapshot taken on {} at {} for vSphere VM '{}'.".format(
                date,
                time,
                vm_name))

            return self.post('v1', '/vmware/vm/snapshot/{}/instant_recover'.format(snapshot_id), config, timeout)

    def _date_time_conversion(self, date, time, timeout=30):
        """All date values returned by the Rubrik API are stored in Coordinated Universal Time (UTC)
        and need to be converted to the timezone configured on the Rubrik cluster in order to match
        the values provided by the end user in various functions. This internal function will handle that
        conversion process.
        Arguments:
            date {str} -- A date value formated as `Month-Day-Year` (ex: 1/15/2014).
            time {str} -- A time value formated as `Hour:Minute AM/PM` (ex: 1:30 AM).
        Returns:
            str -- A combined date/time value formated as `Year-Month-DayTHour:Minute` where Hour:Minute is on the 24-hour clock (ex : 2014-1-15T01:30).
        """

        if self.function_name == "":
            self.function_name = inspect.currentframe().f_code.co_name

        from datetime import datetime
        import pytz

        # Validate the Date formating
        try:
            datetime.strptime(date, '%m-%d-%Y')
        except ValueError:
            raise InvalidParameterException(
                "The date argument '{}' must be formatd as 'Month-Date-Year' (ex: 8-9-2018).".format(date))
        # Validate the Time formating
        try:
            snapshot_time = datetime.strptime(time, '%I:%M %p')
        except ValueError:
            raise InvalidParameterException(
                "The time argument '{}' must be formatd as 'Hour:Minute AM/PM' (ex: 2:57 AM).".format(time))

        self.log("_date_time_conversion: Getting the Rubrik cluster timezone.")
        cluster_summary = self.get('v1', '/cluster/me', timeout=timeout)
        cluster_timezone = cluster_summary['timezone']['timezone']

        self.log("_date_time_conversion: Converting the provided time to the 24-hour clock.")
        snapshot_time_24_hour_clock = datetime.strftime(snapshot_time, "%H:%M")

        self.log("_date_time_conversion: Creating a combined date/time variable.")
        snapshot_datetime = datetime.strptime('{} {}'.format(
            date, snapshot_time_24_hour_clock), '%m-%d-%Y %H:%M')

        # Add Timezone to snapshot_datetime Variable
        timezone = pytz.timezone(cluster_timezone)
        snapshot_datetime = timezone.localize(snapshot_datetime)

        self.log("_date_time_conversion: Converting the time to UTC.\n")
        utc_timezone = pytz.UTC
        snapshot_datetime = snapshot_datetime.astimezone(utc_timezone)

        return snapshot_datetime.strftime('%Y-%m-%dT%H:%M')

    def pause_snapshots(self, object_name, object_type, timeout=180):
        """Pause all snapshot activity for the provided object.
        Arguments:
            object_name {str} -- The name of the Rubrik object to pause snapshots for.
            object_type {str} -- The Rubrik object type you wish to pause snaphots on. (choices: {vmware})
        Keyword Arguments:
            timeout {int} -- The number of seconds to wait to establish a connection the Rubrik cluster. (default: {180})
        Returns:
            str -- No change required. The '`object_type`' '`object_name`' is already paused.
            dict -- The full API response for `PATCH /v1/vmware/vm/{vm_id}`.
        """

        self.function_name = inspect.currentframe().f_code.co_name

        valid_object_type = ['vmware']

        if object_type not in valid_object_type:
            raise InvalidParameterException("The pause_snapshots() object_type argument must be one of the following: {}.".format(
                valid_object_type))

        if object_type == 'vmware':

            self.log("pause_snapshots: Searching the Rubrik cluster for the vSphere VM '{}'.".format(object_name))
            vm_id = self.object_id(object_name, object_type, timeout=timeout)

            self.log("pause_snapshots: Determing the current pause state of the vSphere VM '{}'.".format(object_name))
            api_request = self.get('v1', '/vmware/vm/{}'.format(vm_id), timeout=timeout)

            if api_request['blackoutWindowStatus']['isSnappableBlackoutActive']:
                return "No change required. The {} VM '{}' is already paused.".format(object_type, object_name)
            else:
                self.log("pause_snapshots: Pausing Snaphots for the vSphere VM '{}'.".format(object_name))
                config = {}
                config['isVmPaused'] = True

                return self.patch('v1', '/vmware/vm/{}'.format(vm_id), config, timeout)

    def resume_snapshots(self, object_name, object_type, timeout=180):
        """Resume all snapshot activity for the provided object.
        Arguments:
            object_name {str} -- The name of the Rubrik object to resume snapshots for.
            object_type {str} -- The Rubrik object type you wish to resume snaphots on. (choices: {vmware})
        Keyword Arguments:
            timeout {int} -- The number of seconds to wait to establish a connection the Rubrik cluster. (default: {180})
        Returns:
            str -- No change required. The 'object_type' object 'object_name' is currently not paused.
            dict -- The full response for `PATCH /v1/vmware/vm/{vm_id}`.
        """

        self.function_name = inspect.currentframe().f_code.co_name

        valid_object_type = ['vmware']

        if object_type not in valid_object_type:
            raise InvalidParameterException("The resume_snapshots() object_type argument must be one of the following: {}.".format(
                valid_object_type))

        if object_type == 'vmware':

            self.log("resume_snapshots: Searching the Rubrik cluster for the vSphere VM '{}'.".format(object_name))
            vm_id = self.object_id(object_name, object_type, timeout=timeout)

            self.log("resume_snapshots: Determing the current pause state of the vSphere VM '{}'.".format(object_name))
            api_request = self.get('v1', '/vmware/vm/{}'.format(vm_id), timeout=timeout)

            if not api_request['blackoutWindowStatus']['isSnappableBlackoutActive']:
                return "No change required. The '{}' object '{}' is currently not paused.".format(
                    object_type, object_name)
            else:
                self.log("resume_snapshots: Resuming Snaphots for the vSphere VM '{}'.".format(object_name))
                config = {}
                config['isVmPaused'] = False

                return self.patch('v1', '/vmware/vm/{}'.format(vm_id), config, timeout)

    def begin_managed_volume_snapshot(self, name, timeout=30):
        """Open a managed volume for writes. All writes to the managed volume until the snapshot is ended will be part of its snapshot.
        Arguments:
            name {str} -- The name of the Managed Volume to begin the snapshot on.
        Keyword Arguments:
            timeout {int} -- The number of seconds to wait to establish a connection the Rubrik cluster. (default: {30})
        Returns:
            str -- No change required. The Managed Volume '`name`' is already assigned in a writeable state.
            dict -- The full API response for `POST /managed_volume/{id}/begin_snapshot`.
        """

        self.function_name = inspect.currentframe().f_code.co_name

        self.log("begin_managed_volume_snapshot: Searching the Rubrik cluster for the Managed Volume '{}'.".format(name))
        managed_volume_id = self.object_id(name, 'managed_volume', timeout=timeout)

        self.log("begin_managed_volume_snapshot: Determing the state of the Managed Volume '{}'.".format(name))
        managed_volume_summary = self.get('internal', '/managed_volume/{}'.format(managed_volume_id), timeout=timeout)

        if not managed_volume_summary['isWritable']:
            self.log("begin_managed_volume_snapshot: Setting the Managed Volume '{}' to a writeable state.".format(name))
            return self.post('internal', '/managed_volume/{}/begin_snapshot'.format(managed_volume_id),
                             config={}, timeout=timeout)
        else:
            return "No change required. The Managed Volume '{}' is already assigned in a writeable state.".format(name)

    def end_managed_volume_snapshot(self, name, sla_name='current', timeout=30):
        """Close a managed volume for writes. A snapshot will be created containing all writes since the last begin snapshot call.
        Arguments:
            name {str} -- The name of the Managed Volume to end snapshots on.
        Keyword Arguments:
            sla_name {str} -- The SLA Domain name you want to assign the snapshot to. By default, the currently assigned SLA Domain will be used. (default: {'current'})
            timeout {int} -- The number of seconds to wait to establish a connection the Rubrik cluster. (default: {30})
        Returns:
            str -- No change required. The Managed Volume `name` is already assigned in a read only state.
            dict -- The full API response for `POST /managed_volume/{id}/end_snapshot`.
        """

        self.function_name = inspect.currentframe().f_code.co_name

        self.log("end_managed_volume_snapshot: Searching the Rubrik cluster for the Managed Volume '{}'.".format(name))
        managed_volume_id = self.object_id(name, 'managed_volume', timeout=timeout)

        self.log("end_managed_volume_snapshot: Determing the state of the Managed Volume '{}'.".format(name))
        managed_volume_summary = self.get("internal", "/managed_volume/{}".format(managed_volume_id), timeout=timeout)

        if not managed_volume_summary['isWritable']:
            return "No change required. The Managed Volume 'name' is already assigned in a read only state."

        if sla_name == 'current':
            self.log(
                "end_managed_volume_snapshot: Searching the Rubrik cluster for the SLA Domain assigned to the Managed Volume '{}'.".format(name))
            if managed_volume_summary['slaAssignment'] == 'Unassigned' or managed_volume_summary['effectiveSlaDomainId'] == 'UNPROTECTED':
                raise InvalidParameterException(
                    "The Managed Volume '{}' does not have a SLA assigned currently assigned. You must populate the sla_name argument.".format(name))
            config = {}
        else:
            self.log("end_managed_volume_snapshot: Searching the Rubrik cluster for the SLA Domain '{}'.".format(sla_name))
            sla_id = self.object_id(sla_name, 'sla', timeout=timeout)

            config = {}
            config['retentionConfig'] = {}
            config['retentionConfig']['slaId'] = sla_id

        return self.post("internal", "/managed_volume/{}/end_snapshot".format(managed_volume_id), config, timeout)

    def get_sla_objects(self, sla, object_type, timeout=15):
        """Retrieve the name and ID of a specific object type.
        Arguments:
            sla {str} -- The name of the SLA Domain you wish to search.
            object_type {str} -- The object type you wish to search the SLA for. (choices: {vmware})
        Keyword Arguments:
            timeout {int} -- The number of seconds to wait to establish a connection the Rubrik cluster. (default: {15})
        Returns:
            dict -- The `name:id` of each object in the provided SLA Domain.
        """

        if self.function_name == "":
            self.function_name = inspect.currentframe().f_code.co_name

        valid_object_type = ['vmware']

        if object_type not in valid_object_type:
            raise InvalidParameterException(
                "The get_sla_object() object_type argument must be one of the following: {}.".format(valid_object_type))

        if object_type == 'vmware':

            sla_id = self.object_id(sla, "sla", timeout=timeout)

            all_vms_in_sla = self.get(
                "v1",
                "/vmware/vm?effective_sla_domain_id={}&is_relic=false".format(sla_id),
                timeout=timeout)

            vm_name_id = {}
            for vm in all_vms_in_sla["data"]:
                vm_name_id[vm["name"]] = vm["id"]

            if bool(vm_name_id) is False:
                raise InvalidParameterException(
                    "The SLA '{}' is currently not protecting any {} objects.".format(
                        sla, object_type))

            return vm_name_id

    def create_sla(self, name, hourly_frequency=None, hourly_retention=None, daily_frequency=None, daily_retention=None, monthly_frequency=None, monthly_retention=None, yearly_frequency=None, yearly_retention=None, archive_name=None, retention_on_brik_in_days=None, instant_archive=False, timeout=15):  # pylint: ignore
        """Create a new SLA Domain.
        Arguments:
            name {str} -- The name of the new SLA Domain.
        Keyword Arguments:
            hourly_frequency {int} -- Hourly frequency to take backups. (default: {None})
            hourly_retention {int} -- Number of hours to retain the hourly backups. (default: {None})
            daily_frequency {int} -- Daily frequency to take backups. (default: {None})
            daily_retention {int} -- Number of hours to retain the daily backups. (default: {None})
            monthly_frequency {int} -- Monthly frequency to take backups. (default: {None})
            monthly_retention {int} -- Number of hours to retain the monthly backups. (default: {None})
            yearly_frequency {int} -- Yearly frequency to take backups. (default: {None})
            yearly_retention {int} -- Number of hours to retain the yearly backups. (default: {None})
            archive_name {str} -- The optional archive location you wish to configure on the SLA Domain. When populated, you must also provide a `retention_on_brik_in_days`. (default: {None})
            retention_on_brik_in_days {int} -- The number of days you wish to keep the backups on the Rubrik cluster. When populated, you must also provide a `archive_name`. (default: {None})
            instant_archive= {bool} -- Flag that determines whether or not to enable instant archive. Set to true to enable. (default: {False})
        Returns:
            str -- No change required. The 'name' SLA Domain is already configured with the provided configuration.
            dict -- The full API response for `POST /v1/sla_domain`.
            dict -- The full API response for `POST /v2/sla_domain`.
        """

        self.function_name = inspect.currentframe().f_code.co_name

        v2_sla = self.minimum_installed_cdm_version("5.0", timeout=timeout)

        all_params = [
            hourly_frequency,
            hourly_retention,
            daily_frequency,
            daily_retention,
            monthly_frequency,
            monthly_retention,
            yearly_frequency,
            yearly_retention]

        # Validate all values besides name are ints
        for param in all_params:
            if not isinstance(param, int):
                raise InvalidParameterException("All 'frequency' and 'retention' parameters must be integers.")

        if not isinstance(retention_on_brik_in_days, int) and retention_on_brik_in_days is not None:
            raise InvalidParameterException("The 'retention_on_brik_in_days' parameter must be integer.")

        # Make sure at least one frequency and retention is populated
        if all(value is None for value in all_params):
            raise InvalidParameterException("You must populate at least one frequency and retention.")

        # Make sure the "time unit" frequency and retention are used together
        if hourly_frequency is not None and hourly_retention is None or hourly_frequency is None and hourly_retention is not None:
            raise InvalidParameterException(
                "The 'hourly_frequency' and 'hourly_retention' parameters must be populated together.")

        if daily_frequency is not None and daily_retention is None or daily_frequency is None and daily_retention is not None:
            raise InvalidParameterException(
                "The 'daily_frequency' and 'daily_retention' parameters must be populated together.")

        if monthly_frequency is not None and monthly_retention is None or monthly_frequency is None and monthly_retention is not None:
            raise InvalidParameterException(
                "The 'monthly_frequency' and 'monthly_retention' parameters must be populated together.")

        if yearly_frequency is not None and yearly_retention is None or yearly_frequency is None and yearly_retention is not None:
            raise InvalidParameterException(
                "The 'yearly_frequency' and 'yearly_retention' parameters must be populated together.")

        if archive_name is not None and retention_on_brik_in_days is None or archive_name is None and retention_on_brik_in_days is not None:
            raise InvalidParameterException(
                "The 'archive_name' and 'retention_on_brik_in_days' parameters must be populated together.")

        try:
            # object_id() will set sla_already_present to something besides False if the SLA is already on the cluter
            sla_id = self.object_id(name, "sla", timeout=timeout)
        except InvalidParameterException:
            sla_id = False

        config = {}

        config["name"] = name

        if v2_sla is True:
            # create the config for the v2 API
            config["frequencies"] = {}

            config["frequencies"]["hourly"] = {}
            config["frequencies"]["hourly"]["frequency"] = hourly_frequency
            config["frequencies"]["hourly"]["retention"] = hourly_retention

            config["frequencies"]["daily"] = {}
            config["frequencies"]["daily"]["frequency"] = daily_frequency
            config["frequencies"]["daily"]["retention"] = daily_retention

            config["frequencies"]["monthly"] = {}
            config["frequencies"]["monthly"]["dayOfMonth"] = "LastDay"
            config["frequencies"]["monthly"]["frequency"] = monthly_frequency
            config["frequencies"]["monthly"]["retention"] = monthly_retention

            config["frequencies"]["yearly"] = {}
            config["frequencies"]["yearly"]["yearStartMonth"] = "January"
            config["frequencies"]["yearly"]["dayOfYear"] = "LastDay"
            config["frequencies"]["yearly"]["frequency"] = yearly_frequency
            config["frequencies"]["yearly"]["retention"] = yearly_retention

        else:
            # Create the config for v1 endpoint
            frequencies = []
            if hourly_frequency is not None:
                frequencies.append({
                    "timeUnit": "Hourly",
                    "frequency": hourly_frequency,
                    "retention": hourly_retention
                })
            if daily_frequency is not None:
                frequencies.append({
                    "timeUnit": "Daily",
                    "frequency": daily_frequency,
                    "retention": daily_retention
                })
            if monthly_frequency is not None:
                frequencies.append({
                    "timeUnit": "Monthly",
                    "frequency": monthly_frequency,
                    "retention": monthly_retention
                })
            if yearly_frequency is not None:
                frequencies.append({
                    "timeUnit": "Yearly",
                    "frequency": yearly_frequency,
                    "retention": yearly_retention
                })
            config["frequencies"] = frequencies

        if archive_name is not None:
            archival_location_id = self.object_id(archive_name, "archival_location", timeout=timeout)

            # convert retention in days to seconds
            retention_on_brik_in_seconds = retention_on_brik_in_days * 86400
            if instant_archive is False:
                archival_threshold = retention_on_brik_in_seconds
            else:
                archival_threshold = 1

            config["localRetentionLimit"] = retention_on_brik_in_seconds

            config["archivalSpecs"] = [{
                "locationId": archival_location_id,
                "archivalThreshold": archival_threshold
            }]

        if sla_id is not False:
            self.log("create_sla: Getting the configuration details for the SLA Domain {} already on the Rubrik cluster.".format(name))
            if v2_sla is True:
                current_sla_details = self.get("v2", "/sla_domain/{}".format(sla_id), timeout=timeout)
            else:
                current_sla_details = self.get("v1", "/sla_domain/{}".format(sla_id), timeout=timeout)

            keys_to_delete = [
                "id",
                "primaryClusterId",
                "allowedBackupWindows",
                "firstFullAllowedBackupWindows",
                "archivalSpecs",
                "replicationSpecs",
                "numDbs",
                "numOracleDbs",
                "numFilesets",
                "numHypervVms",
                "numNutanixVms",
                "numManagedVolumes",
                "numStorageArrayVolumeGroups",
                "numWindowsVolumeGroups",
                "numLinuxHosts",
                "numShares",
                "numWindowsHosts",
                "numVms",
                "numEc2Instances",
                "numVcdVapps",
                "numProtectedObjects",
                "isDefault",
                "uiColor",
                "maxLocalRetentionLimit",
                "showAdvancedUi",
                "advancedUiConfig"]

            if archive_name is not None:
                keys_to_delete.remove("archivalSpecs")
                current_sla_details["localRetentionLimit"] = archival_threshold

            for key in keys_to_delete:

                try:
                    del current_sla_details[key]
                except KeyError:
                    pass

            if config == current_sla_details:
                return "No change required. The {} SLA Domain is already configured with the provided configuration.".format(
                    name)
            else:
                raise InvalidParameterException("The Rubrik cluster already has an SLA Domain named '{}'.".format(name))

        self.log("create_sla: Creating the new SLA")
        if v2_sla is True:
            return self.post("v2", "/sla_domain", config, timeout=timeout)
        else:
            return self.post("v1", "/sla_domain", config, timeout=timeout)

    def delete_sla(self, name, timeout=15):
        """Delete an SLA from the Rubrik Cluster
        Arguments:
            name {[type]} -- The name of the SLA you wish to delete.
        Keyword Arguments:
            timeout {int} -- The number of seconds to wait to establish a connection to the Rubrik cluster. (default: {15})
        Returns:
            dict -- The full API response for `DELETE /v1/sla_domain`.
            dict -- The full API response for `DELETE /v2/sla_domain`.
        """

        self.function_name = inspect.currentframe().f_code.co_name

        try:
            # object_id() will set sla_already_present to something besides False if the SLA is already on the cluter
            sla_id = self.object_id(name, "sla", timeout=timeout)
        except InvalidParameterException:
            return "No change required. The SLA Domain '{}' is not on the Rubrik cluster.".format(name)

        try:
            self.log("delete_sla: Attempting to delete the SLA using the v1 API")
            delete_sla = self.delete("v1", "/sla_domain/{}".format(sla_id))
        except APICallException as api_response:
            if "SLA Domains created/updated using v2 rest api version cannot be deleted from v1" in str(api_response):
                self.log(
                    "delete_sla: SLA Domains created with the v2 endpoint can not be deleted by the v1 endpoint. Attempting to delete the SLA using the v2 API")
                delete_sla = self.delete("v2", "/sla_domain/{}".format(sla_id))
            else:
                raise APICallException(api_response)

        return delete_sla

    def _time_in_range(self, start, end, point_in_time):
        """Checks if a specific datetime exists in a start and end time. For example:
        checks if a recovery point exists in the available snapshots
        Arguments:
            start {datetime} -- The start time of the recoverable range the database can be mounted from.
            end {datetime} -- The end time of the recoverable range the database can be mounted from.
            point_in_time {datetime} -- The point_in_time you wish to Live Mount.
        Returns:
            bool -- True if point_in_time is in the range [start, end]."""

        if self.function_name == "":
            self.function_name = inspect.currentframe().f_code.co_name

        if start <= end:
            return start <= point_in_time <= end
        else:
            return start <= point_in_time or point_in_time <= end

    def sql_live_mount(self, db_name, sql_instance, sql_host, mount_name, date='latest', time='latest', timeout=30):  # pylint: ignore
        """Live Mount a database from a specified recovery point.
        Arguments:
            db_name {str} -- The name of the database to Live Mount.
            sql_instance {str} -- The SQL instance name with the database you wish to Live Mount.
            sql_host {str} -- The SQL Host of the database/instance to Live Mount.
            mount_name {str} -- The name given to the Live Mounted database i.e. AdventureWorks_Clone.
        Keyword Arguments:
            date {str} -- The recovery_point date to recovery to formated as `Month-Day-Year` (ex: 1-15-2014). If `latest` is specified, the last snapshot taken will be used. (default: {'latest'})
            time {str} -- The recovery_point time to recovery to formated as `Hour:Minute AM/PM` (ex: 1:30 AM). If `latest` is specified, the last snapshot taken will be used. (default: {'latest'})
            timeout {int} -- The number of seconds to wait to establish a connection the Rubrik cluster before returning a timeout error. (default: {30})
        Returns:
            dict -- The full response of `POST /v1/mssql/db/{id}/mount`.
        """
        if date != 'latest' and time == 'latest' or date == 'latest' and time != 'latest':
            raise InvalidParameterException(
                "The date and time arguments most both be 'latest' or a specific date and time.")

        if self.function_name == "":
            self.function_name = inspect.currentframe().f_code.co_name

        mssql_id = self._validate_sql_db(db_name, sql_instance, sql_host)

        recovery_point = self._validate_sql_recovery_point(mssql_id, date, time)

        try:
            if not recovery_point['is_recovery_point']:
                raise InvalidParameterException(
                    "The database '{}' does not have a recovery_point taken on {} at {}.".format(
                        db_name, date, time))
        except NameError:
            pass
        else:
            config = {}
            config['recoveryPoint'] = {'timestampMs': recovery_point['recovery_timestamp']}
            config['mountedDatabaseName'] = mount_name

            self.log(
                "sql_live_mount: Live Mounting the database from recovery_point on {} at {} as database '{}'.".format(
                    date,
                    time,
                    mount_name))

            return self.post('v1', '/mssql/db/{}/mount'.format(mssql_id), config, timeout)

    def vsphere_live_unmount(self, mounted_vm_name, force=False, timeout=30):  # pylint: ignore
        """Delete a vSphere Live Mount from the Rubrik cluster.
        Arguments:
            mounted_vm_name {str} -- The name of the Live Mounted vSphere VM to be unmounted.
        Keyword Arguments:
            force {bool} -- Force unmount to remove metadata when the datastore of the Live Mount virtual machine was moved off of the Rubrik cluster. (default: {False})
            timeout {int} -- The number of seconds to wait to establish a connection the Rubrik cluster before returning a timeout error. (default: {30})
        Returns:
            dict -- The full response of `DELETE '/vmware/vm/snapshot/mount/{id}?force={bool}'.
        """

        self.function_name = inspect.currentframe().f_code.co_name

        self.log("vsphere_live_unmount: Searching the Rubrik cluster for the Live Mount vSphere VM '{}'.".format(mounted_vm_name))
        mounted_vm_id = self.object_id(mounted_vm_name, 'vmware', timeout=timeout)

        self.log("vsphere_live_unmount: Getting the vSphere VM mount information from the Rubrik cluster.")
        mount_summary = self.get('v1', '/vmware/vm/snapshot/mount', timeout=timeout)

        self.log("vsphere_live_unmount: Getting the mount ID of the vSphere VM '{}'.".format(mounted_vm_name))
        for mountedvm in mount_summary['data']:
            if mountedvm['mountedVmId'] == mounted_vm_id:
                mount_id = mountedvm['id']
                break
        else:
            raise InvalidParameterException(
                "The mounted vSphere VM '{}' does not exist, please provide a valid instance".format(mounted_vm_name))

        try:
            mount_id
        except NameError:
            raise InvalidParameterException("The mounted vSphere VM '{}' does exist, please check the name you provided.".format(
                mounted_vm_name))
        else:
            self.log(
                "vsphere_live_unmount: Unmounting the vSphere VM '{}'.".format(mounted_vm_name))

            return self.delete('v1', '/vmware/vm/snapshot/mount/{}?force={}'.format(mount_id, force), timeout)

    def sql_live_unmount(self, mounted_db_name, sql_instance=None, sql_host=None, force=False, timeout=30):  # pylint: ignore
        """Delete a Microsoft SQL Live Mount from the Rubrik cluster.
        Arguments:
            mounted_db_name {str} -- The name of the Live Mounted database to be unmounted.
        Keyword Arguments:
            sql_instance {str} -- The name of the MSSQL instance managing the Live Mounted database to be unmounted.
            sql_host {str} -- The name of the MSSQL host running the Live Mounted database to be unmounted.
            force {bool} -- Remove all data within the Rubrik cluster related to the Live Mount, even if the SQL Server database cannot be contacted. (default: {False})
            timeout {int} -- The number of seconds to wait to establish a connection the Rubrik cluster before returning a timeout error. (default: {30})
        Returns:
            dict -- The full response of `DELETE /mssql/db/mount/{id}?force={bool}`.
        """

        self.function_name = inspect.currentframe().f_code.co_name

        mounted_db_id = self._validate_sql_db(mounted_db_name, sql_instance, sql_host)

        self.log("sql_live_unmount: Getting the MSSQL mount information from the Rubrik cluster.")
        mount_summary = self.get('v1', '/mssql/db/mount', timeout=timeout)

        self.log("sql_live_unmount: Getting the mount ID of the mounted database '{}'.".format(mounted_db_name))
        for mounteddb in mount_summary['data']:
            if mounteddb['mountedDatabaseId'] == mounted_db_id:
                mount_id = mounteddb['id']

        try:
            mount_id
        except NameError:
            raise InvalidParameterException("A mount ID for '{}' does exist, please provide a valid Live Mounted database.".format(
                mounted_db_name))
        else:
            self.log(
                "sql_live_unmount: Unmounting the database '{}'.".format(mounted_db_name))

            return self.delete('v1', '/mssql/db/mount/{}?force={}'.format(mount_id, force), timeout)

    def get_vsphere_live_mount(self, vm_name, timeout=15):  # pylint: ignore
        """Get existing Live Mounts for a vSphere VM.
        Arguments:
            vm_name {str} -- The name of the mounted vSphere VM.
        Keyword Arguments:
            timeout {int} -- The number of seconds to wait to establish a connection the Rubrik cluster before returning a timeout error. (default: {15})
        Returns:
            dict -- The full response of `GET /v1/vmware/vm/snapshot/mount?vm_id={vm_id}`.
        """

        self.function_name = inspect.currentframe().f_code.co_name

        self.log("get_vsphere_live_mount: Searching the Rubrik cluster for the mounted vSphere VM '{}'.".format(vm_name))
        vm_id = self.object_id(vm_name, 'vmware', timeout=timeout)

        self.log("get_vsphere_live_mount: Getting Live Mounts of vSphere VM {}.".format(vm_name))
        return self.get('v1', '/vmware/vm/snapshot/mount?vm_id={}'.format(vm_id), timeout)

    def get_vsphere_live_mount_names(self, vm_name, timeout=15):  # pylint: ignore
        """Get existing Live Mount VM name(s) for a vSphere VM.
        Arguments:
            vm_name {str} -- The name of the mounted vSphere VM.
        Keyword Arguments:
            timeout {int} -- The number of seconds to wait to establish a connection the Rubrik cluster before returning a timeout error. (default: {15})
        Returns:
            list -- A list of the Live Mounted VM names.
        """

        self.function_name = inspect.currentframe().f_code.co_name

        self.log("get_vsphere_live_mount_names: Searching the Rubrik cluster for the mounted vSphere VM '{}'.".format(vm_name))
        vm_id = self.object_id(vm_name, 'vmware', timeout=timeout)

        self.log("get_vsphere_live_mount_names: Getting Live Mounts of vSphere VM {}.".format(vm_name))
        mounted_vm = self.get('v1', '/vmware/vm/snapshot/mount?vm_id={}'.format(vm_id), timeout)
        mounted_vm_name = []
        for vm in mounted_vm['data']:
            try:
                vm_moid = vm['mountedVmId']
                split_moid = vm_moid.split('-')
                moid = split_moid[-2] + '-' + split_moid[-1]
                self.log("get_vsphere_live_mount_names: Getting summary of VM with moid '{}'.".format(moid))
                vm_data = self.get('v1', '/vmware/vm?moid={}'.format(moid), timeout)
                mounted_vm_name.append(vm_data['data'][0]['name'])
            except KeyError:
                self.log("get_vsphere_live_mount_names: A Live Mount of vSphere VM '{}' is in progress.".format(vm_name))
                continue
        return mounted_vm_name

    def _validate_sql_db(self, db_name, sql_instance, sql_host, timeout=30):  # pylint: ignore
        """Checks whether a database exist on an SQL Instance and Host.
        Arguments:
            db_name {str} -- The name of the database.
            sql_instance {str} -- The SQL instance.
            sql_host {str} -- The SQL server hostname.
        Keyword Arguments:
            timeout {int} -- The number of seconds to wait to establish a connection the Rubrik cluster before returning a timeout error. (default: {30})
        Returns:
            str -- The ID of the MSSQL database.
        """
<<<<<<< HEAD
=======

        self.function_name = inspect.currentframe().f_code.co_name

        if sql_instance is None or sql_host is None:
            raise InvalidParameterException(
                "To retrieve live mounts of an mssql database the 'sql_instance' and 'sql_host' paramaters must be populated.")

>>>>>>> 19c5a831
        mssql_host_id = self.object_id(sql_host, 'physical_host', timeout=timeout)

        self.log("_validate_sql_db: Getting the list of instances on host {}.".format(sql_host))
        mssql_instance = self.get(
            'v1', '/mssql/instance?primary_cluster_id=local&root_id={}'.format(mssql_host_id), timeout=timeout)

        for instance in mssql_instance['data']:
            if instance['name'] == sql_instance:
                sql_instance_id = instance['id']
                break
        else:
            raise InvalidParameterException(
                "The SQL instance {} does not exist, please provide a valid instance".format(sql_instance))

        self.log(
            "_validate_sql_db: Getting the list of databases on the instance {}, on host {}.".format(
                sql_instance,
                sql_host))
        mssql_db = self.get(
            'v1',
            '/mssql/db?primary_cluster_id=local&instance_id={}'.format(sql_instance_id),
            timeout=timeout)

        for db in mssql_db['data']:
            if db['name'] == db_name:
                mssql_id = db['id']
                break
        else:
            raise InvalidParameterException(
                "The database {} does not exist, please provide a valid database".format(db_name))
        return mssql_id

    def get_sql_live_mount(self, db_name, sql_instance=None, sql_host=None, timeout=30):  # pylint: ignore
        """Retrieve the Live Mounts for a MSSQL source database.
        Arguments:
            db_name {str} -- The name of the source database with Live Mounts.
        Keyword Arguments:
            sql_instance {str} -- The SQL instance name of the source database.
            sql_host {str} -- The SQL host name of the source database/instance.
            timeout {int} -- The number of seconds to wait to establish a connection the Rubrik cluster before returning a timeout error. (default: {30})
        Returns:
            dict -- The full response of `GET /v1/mssql/db/mount?source_database_id={id}`.
        """

        self.function_name = inspect.currentframe().f_code.co_name

        mssql_id = self._validate_sql_db(db_name, sql_instance, sql_host)

        self.log("get_sql_live_mount: Getting the live mounts for mssql db id'{}'.".format(mssql_id))
        return self.get('v1', '/mssql/db/mount?source_database_id={}'.format(mssql_id), timeout)

    def _validate_sql_recovery_point(self, mssql_id, date, time, timeout=30):  # pylint: ignore
        """Check whether the data and time provided is a valid recovery point for an MSSQL database
        Arguments:
            mssql_id {str} -- The ID of the database.
            date {str} -- The recovery_point date formated as `Month-Day-Year` (ex: 1-15-2014).
            time {str} -- The recovery_point time  formated as `Hour:Minute AM/PM` (ex: 1:30 AM).
        Keyword Arguments:
            timeout {int} -- The number of seconds to wait to establish a connection the Rubrik cluster before returning a timeout error. (default: {30})
        Returns:
            dict -- A dictionary with values {'is_recovery_point': bool, 'recovery_timestamp': datetime}.
        """
<<<<<<< HEAD
        is_recovery_point = False
        if date and time == 'latest':
            latest_data = self.get('v1', '/mssql/db/{}/snapshot'.format(mssql_id), timeout=timeout)
            try:
                latest_date_time = latest_data['data'][0]['date']
            except:
                raise InvalidParameterException(
                    "The database with ID {} does not have any existing snapshots.".format(mssql_id))
            # Parsing latest snapshot time string value to a datetime object as YYYY-MM-DDTHH:MM
            data_str = datetime.strptime(latest_date_time[:16], '%Y-%m-%dT%H:%M')
            # Create date & time strings from datetime object as MM-DD-YYYY & HH:MM AM/PM
            date_str, time_str = [data_str.strftime('%m-%d-%Y'), data_str.strftime('%I:%M %p')]
            # Convert the date & time to cluster timezone, see _date_time_conversion function for details
            recovery_date_time = self._date_time_conversion(date_str, time_str)
            # Parse again to datetime object
            recovery_date_time = datetime.strptime(recovery_date_time, '%Y-%m-%dT%H:%M')
            # Create recovery timestamp in (ms) as integer from datetime object
            recovery_timestamp = int(recovery_date_time.strftime('%s')) * 1000
            is_recovery_point = True
        else:
            self.log("_validate_sql_recovery_point: Getting the recoverable range for db ID:'{}'.".format(mssql_id))
            range_summary = self.get('v1', '/mssql/db/{}/recoverable_range'.format(mssql_id), timeout=timeout)

            self.log("_validate_sql_recovery_point: Converting the provided date/time into UTC.")
            # Convert the date & time to cluster timezone, see _date_time_conversion function for details
            recovery_date_time = self._date_time_conversion(date, time)
            # Parse to datetime object
            recovery_date_time = datetime.strptime(recovery_date_time, '%Y-%m-%dT%H:%M')
            # Create recovery timestamp in (ms) as integer from datetime object
            recovery_timestamp = int(recovery_date_time.strftime('%s')) * 1000

            for range in range_summary['data']:
                start_str, end_str = [range['beginTime'], range['endTime']]
                # Parsing the range beginTime and endTime values to a datetime object as YYYY-MM-DDTHH:MM
                start, end = [datetime.strptime(start_str[:16], '%Y-%m-%dT%H:%M'),
                              datetime.strptime(end_str[:16], '%Y-%m-%dT%H:%M')]

                self.log("_validate_sql_recovery_point: Searching for the provided recovery_point.")
                is_recovery_point = self._time_in_range(start, end, recovery_date_time)
                if not is_recovery_point:
                    continue
                else:
                    break

        return {
            "is_recovery_point": is_recovery_point,
            "recovery_timestamp": recovery_timestamp
        }
=======

        if self.function_name == "":
            self.function_name = inspect.currentframe().f_code.co_name

        self.log("_validate_sql_recovery_point: Getting the recoverable range for mssql db ID:'{}'.".format(mssql_id))
        range_summary = self.get('v1', '/mssql/db/{}/recoverable_range'.format(mssql_id), timeout=timeout)

        self.log("_validate_sql_recovery_point: Converting the provided date/time into UTC.")
        recovery_date_time = self._date_time_conversion(date, time)
        recovery_date_time = datetime.strptime(recovery_date_time, '%Y-%m-%dT%H:%M')
        recovery_timestamp = int(recovery_date_time.strftime('%s')) * 1000

        for range in range_summary['data']:
            startstr = range['beginTime']
            endstr = range['endTime']
            startsplit = startstr[:16]
            endsplit = endstr[:16]
            start = datetime.strptime(startsplit, '%Y-%m-%dT%H:%M')
            end = datetime.strptime(endsplit, '%Y-%m-%dT%H:%M')

            self.log("_validate_sql_recovery_point: Searching for the provided recovery_point.")
            is_recovery_point = self._time_in_range(start, end, recovery_date_time)
            if is_recovery_point == False:
                continue
            else:
                break
        recovery_point = {}
        recovery_point['is_recovery_point'] = is_recovery_point
        recovery_point['recovery_timestamp'] = recovery_timestamp

        return recovery_point
>>>>>>> 19c5a831

    def sql_instant_recovery(self, db_name, date, time, sql_instance=None, sql_host=None, finish_recovery=True, max_data_streams=0, timeout=30):  # pylint: ignore
        """Perform an instant recovery for MSSQL database from a specified recovery point.
        Arguments:
            db_name {str} -- The name of the database to instantly recover.
            date {str} -- The recovery_point date to recover to formated as `Month-Day-Year` (ex: 1-15-2014).
            time {str} -- The recovery_point time to recover to formated as `Hour:Minute AM/PM` (ex: 1:30 AM).
        Keyword Arguments:
            sql_instance {str} -- The SQL instance name with the database to instantly recover.
            sql_host {str} -- The SQL Host of the database/instance to instantly recover.
            finish_recovery {bool} -- A Boolean value that determines the recovery option to use during database restore. When this value is 'true', the database is restored using the RECOVERY option and is fully functional at the end of the restore operation. When this value is 'false', the database is restored using the NORECOVERY option and remains in recovering mode at the end of the restore operation.
            max_data_streams {int} -- Maximum number of parallel data streams that can be used to copy data to the target system.
            timeout {int} -- The number of seconds to wait to establish a connection the Rubrik cluster before returning a timeout error. (default: {30})
        Returns:
            dict -- The full response of `POST /v1/mssql/db/{id}/restore`.
        """

        self.function_name = inspect.currentframe().f_code.co_name

        mssql_id = self._validate_sql_db(db_name, sql_instance, sql_host)

        recovery_point = self._validate_sql_recovery_point(mssql_id, date, time)

        try:
            if recovery_point['is_recovery_point'] == False:
                raise InvalidParameterException(
                    "The database '{}' does not have a recovery_point taken on {} at {}.".format(
                        db_name, date, time))
        except NameError:
            pass
        else:
            config = {}
            config['recoveryPoint'] = {'timestampMs': recovery_point['recovery_timestamp']}
            config['finish_recovery'] = finish_recovery
            config['max_data_streams'] = max_data_streams

            self.log(
                "sql_instant_recovery: Performing instant recovery of {} to recovery_point {} at {}.".format(
                    db_name,
                    date,
                    time))

            return self.post('v1', '/mssql/db/{}/restore'.format(mssql_id), config, timeout)

    def vcenter_refresh_vm(self, vm_name, timeout=15):  # pylint: ignore
        """Refresh a single vSphere VM metadata.
        Arguments:
            vm_name {str} -- The name of the vSphere VM.
        Keyword Arguments:
            timeout {int} -- The number of seconds to wait to establish a connection the Rubrik cluster before returning a timeout error. (default: {15})
        Returns:
            no content.
        """

        self.function_name = inspect.currentframe().f_code.co_name

        self.log("vcenter_refresh_vm: Searching the Rubrik cluster for the vSphere VM '{}'.".format(vm_name))
        data = self.get('v1', '/vmware/vm?name={}'.format(vm_name), timeout)
        if data['data'] == []:
            raise InvalidParameterException("The vSphere VM '{}' does not exist.".format(vm_name))
        else:
            vcenter_id = data['data'][0]['infraPath'][0]['id']
            vm_id = data['data'][0]['id']

        self.log("vcenter_refresh_vm: Getting the MOID for vSphere VM {}.".format(vm_name))
        split_moid = vm_id.split('-')
        moid = split_moid[-2] + '-' + split_moid[-1]
        config = {'vmMoid': moid}
        self.log("vcenter_refresh_vm: Refreshing vSphere VM {} metadata.".format(vm_name))
        self.post('internal', '/vmware/vcenter/{}/refresh_vm'.format(vcenter_id), config, timeout)

    def get_vsphere_vm(self, name=None, is_relic=None, effective_sla_domain_id=None, primary_cluster_id=None, limit=None, offset=None, moid=None, sla_assignment=None, guest_os_name=None, sort_by=None, sort_order=None, timeout=15):  # pylint: ignore
        """Get summary of all the VMs. Each keyword argument is a query parameter to filter the VM details returned i.e. you can query for a specific VM name, is_relic, effective_sla_domain etc.
        Keyword Arguments:
            name {str} -- Search by using a virtual machine name.
            is_relic {bool} -- Filter by the isRelic field of the virtual machine. When this parameter is not set, return both relic and non-relic virtual machines.
            effective_sla_domain_id {str} -- Filter by ID of effective SLA Domain.
            primary_cluster_id {str} -- Filter by primary cluster ID, or local.
            limit {int} -- Limit the number of matches returned.
            offset {int} -- Ignore these many matches in the beginning.
            moid {str} -- Search by using a virtual machine managed object ID.
            sla_assignment {str} -- Filter by SLA Domain assignment type. (Direct, Derived, Unassigned)
            guest_os_name {str} -- Filters by the name of operating system using infix search.
            sort_by {str} -- Sort results based on the specified attribute. (effectiveSlaDomainName, name, moid, folderPath, infraPath)
            sort_order {str} -- Sort order, either ascending or descending. (asc, desc)
            timeout {int} -- The number of seconds to wait to establish a connection the Rubrik cluster before returning a timeout error. (default: {15})
        Returns:
            dict -- The full response of `GET /v1/vmware/vm?{query}`
        """

        if self.function_name == "":
            self.function_name = inspect.currentframe().f_code.co_name

        parameters = {'effective_sla_domain_id': effective_sla_domain_id,
                      'primary_cluster_id': primary_cluster_id,
                      'limit': limit,
                      'offset': offset,
                      'is_relic': is_relic,
                      'name': name,
                      'moid': moid,
                      'sla_assignment': sla_assignment,
                      'guest_os_name': guest_os_name,
                      'sort_by': sort_by,
                      'sort_order': sort_order}
        parameters = {key: value for key, value in parameters.items() if value is not None}

        self.log("get_vsphere_vm: checking the provided query parameters.")
        valid_sla_assignment = ['Derived', 'Direct', 'Unassigned']
        for key, value in parameters.items():
            if key == 'sla_assignment' and value not in valid_sla_assignment:
                raise InvalidParameterException(
                    'The sla_assignment parameter must be one of the following: {}'.format(valid_sla_assignment))

        valid_sort_by = ['effectiveSlaDomainName', 'name', 'moid', 'folderPath', 'infraPath']
        for key, value in parameters.items():
            if key == 'sort_by' and value not in valid_sort_by:
                raise InvalidParameterException(
                    'The sort_by parameter must be one of the following: {}'.format(valid_sort_by))

        valid_sort_order = ['asc', 'desc']
        for key, value in parameters.items():
            if key == 'sort_order' and value not in valid_sort_order:
                raise InvalidParameterException(
                    'The sort_order parameter must be one of the following: {}'.format(valid_sort_order))

        for key, value in parameters.items():
            if key == 'is_relic' and not isinstance(value, bool):
                raise InvalidParameterException('The is_relic paremeter must be a boolean: True or False')

        for key, value in parameters.items():
            if ((key == 'limit') or (key == 'offset')) and not isinstance(value, int):
                raise InvalidParameterException('The limit and offset paremeter must be an integer')

        query = ''
        for key, value in parameters.items():
            query = query + ("{}={}".format(key, value) + '&')

        self.log("get_vsphere_vm: Get summary of all the VMs.")
        return self.get('v1', '/vmware/vm?{}'.format(query), timeout)

    def get_vsphere_vm_snapshot(self, vm_name, timeout=15):  # pylint: ignore
        """Retrieve summary information for the snapshots of a virtual machine.
        Arguments:
            vm_name {str} -- Name of the virtual machine.
        Keyword Arguments:
            timeout {int} -- The number of seconds to wait to establish a connection with the Rubrik cluster before returning a timeout error. (default: {15})
        Returns:
            dict -- The full response of `GET /v1/vmware/vm/{vm_id}/snapshot`
        """

        if self.function_name == "":
            self.function_name = inspect.currentframe().f_code.co_name

        self.log("get_vsphere_vm_snapshot: Searching the Rubrik cluster for the vSphere VM '{}'.".format(vm_name))
        vm_id = self.object_id(vm_name, 'vmware', timeout=timeout)

        self.log("get_vsphere_vm_snapshot: Getting summary information for the snapshots of virtual machine {}".format(vm_id))
        return self.get('v1', '/vmware/vm/{}/snapshot'.format(vm_id), timeout)

    def get_vsphere_vm_details(self, vm_name, timeout=15):  # pylint: ignore
        """Retrieve details for a virtual machine.
        Arguments:
            vm_name {str} -- Name of the virtual machine.
        Keyword Arguments:
            timeout {int} -- The number of seconds to wait to establish a connection with the Rubrik cluster before returning a timeout error. (default: {15})
        Returns:
            dict -- The full response of `GET /v1/vmware/vm/{vm_id}`
        """

        if self.function_name == "":
            self.function_name = inspect.currentframe().f_code.co_name

        self.log("get_vsphere_vm_details: Searching the Rubrik cluster for the vSphere VM '{}'.".format(vm_name))
        vm_id = self.object_id(vm_name, 'vmware', timeout=timeout)

        self.log("get_vsphere_vm_details: Getting details of virtual machine {}".format(vm_id))
        return self.get('v1', '/vmware/vm/{}'.format(vm_id), timeout)

    def get_vsphere_vm_file(self, vm_name, path, timeout=15):  # pylint: ignore
        """Search for a file in the snapshots of a virtual machine. Specify the file by full path prefix or filename prefix.
        Arguments:
            vm_name {str} -- Name of the virtual machine.
            path {str} -- The path query. Use either a path prefix or a filename prefix.
        Keyword Arguments:
            timeout {int} -- The number of seconds to wait to establish a connection with the Rubrik cluster before returning a timeout error. (default: {15})
        Returns:
            dict -- The full response of `GET /v1/vmware/vm/{vm_id}/search?path={path}`
        """

        if self.function_name == "":
            self.function_name = inspect.currentframe().f_code.co_name

        self.log("get_vsphere_vm_file: Searching the Rubrik cluster for the vSphere VM '{}'.".format(vm_name))
        vm_id = self.object_id(vm_name, 'vmware', timeout=timeout)

        self.log("get_vsphere_vm_file: Search for file/path {} in the snapshots of a virtual machine {}".format(path, vm_id))
        return self.get('v1', '/vmware/vm/{}/search?path={}'.format(vm_id, path), timeout)

    def get_sql_db(self, db_name=None, instance=None, hostname=None, availability_group=None, effective_sla_domain=None, primary_cluster_id='local', sla_assignment=None, limit=None, offset=None, is_relic=None, is_live_mount=None, is_log_shipping_secondary=None, sort_by=None, sort_order=None, timeout=15):  # pylint: ignore
        """Retrieves summary information for SQL databases. Each keyword argument is a query parameter to filter the database details returned i.e. you can query for a specific database name, hostname, instance, is_relic, effective_sla_domain etc.
        Keyword Arguments:
            db_name {str} -- Filter by a substring of the database name.
            instance {str} -- The SQL instance name of the database.
            hostname {str} -- The SQL host name of the database.
            availability_group {str} -- Filter by the name of the Always On Availability Group.
            effective_sla_domain {str} -- Filter by the name of the effective SLA Domain.
            primary_cluster_id {str} -- Filter by primary cluster ID, or local.
            sla_assignment {str} -- Filter by SLA Domain assignment type. (Direct, Derived, Unassigned)
            limit {int} -- Limit the number of matches returned.
            offset {int} -- Ignore these many matches in the beginning.
            is_relic {bool} -- Filter database summary information by the value of the isRelic field.
            is_live_mount {bool} -- Filter database summary information by the value of the isLiveMount field.
            is_log_shipping_secondary {bool} -- Filter database summary information by the value of the isLogShippingSecondary field.
            sort_by {str} -- Sort results based on the specified attribute. (effectiveSlaDomainName, name)
            sort_order {str} -- Sort order, either ascending or descending. (asc, desc)
            timeout {int} -- The number of seconds to wait to establish a connection the Rubrik cluster before returning a timeout error. (default: {15})
        Returns:
            dict -- The full response of `GET /v1/mssql/db?{query}`
        """

        if self.function_name == "":
            self.function_name = inspect.currentframe().f_code.co_name

        if availability_group is not None:
            self.log("get_sql_db: Searching the Rubrik cluster for the ID of the availability_group {}.".format(availability_group))
            ag_summary = self.get(
                'internal', '/mssql/availability_group', timeout=timeout)
            for ag in ag_summary['data']:
                if availability_group == ag['name']:
                    availability_group_id = ag['id']
        else:
            availability_group_id = None

        if effective_sla_domain is not None:
            self.log("get_sql_db: Searching the Rubrik cluster for the ID of the SLA Domain '{}'.".format(effective_sla_domain))
            effective_sla_domain_id = self.object_id(effective_sla_domain, 'sla', timeout=timeout)
        else:
            effective_sla_domain_id = None

        parameters = {'availability_group_id': availability_group_id,
                      'effective_sla_domain_id': effective_sla_domain_id,
                      'primary_cluster_id': primary_cluster_id,
                      'name': db_name,
                      'sla_assignment': sla_assignment,
                      'limit': limit,
                      'offset': offset,
                      'is_relic': is_relic,
                      'is_live_mount': is_live_mount,
                      'is_log_shipping_secondary': is_log_shipping_secondary,
                      'sort_by': sort_by,
                      'sort_order': sort_order}
        parameters = {key: value for key, value in parameters.items() if value is not None}

        self.log("get_sql_db: checking the provided query parameters.")
        valid_sla_assignment = ['Derived', 'Direct', 'Unassigned']
        for key, value in parameters.items():
            if key == 'sla_assignment' and value not in valid_sla_assignment:
                raise InvalidParameterException(
                    'The sla_assignment parameter must be one of the following: {}'.format(valid_sla_assignment))

        valid_sort_by = ['effectiveSlaDomainName', 'name']
        for key, value in parameters.items():
            if key == 'sort_by' and value not in valid_sort_by:
                raise InvalidParameterException(
                    'The sort_by parameter must be one of the following: {}'.format(valid_sort_by))

        valid_sort_order = ['asc', 'desc']
        for key, value in parameters.items():
            if key == 'sort_order' and value not in valid_sort_order:
                raise InvalidParameterException(
                    'The sort_order parameter must be one of the following: {}'.format(valid_sort_order))

        for key, value in parameters.items():
            if ((key == 'is_relic') or (key == 'is_live_mount') or (
                    key == 'is_log_shipping_secondary')) and not isinstance(value, bool):
                raise InvalidParameterException(
                    'The is_relic, is_live_mount, is_log_shipping_secondary paremeter must be a boolean: True or False')

        for key, value in parameters.items():
            if ((key == 'limit') or (key == 'offset')) and not isinstance(value, int):
                raise InvalidParameterException('The limit and offset paremeter must be an integer')

        query = ''
        for key, value in parameters.items():
            query = query + ("{}={}".format(key, value) + '&')

        self.log("get_sql_db: Get summary of all the databases returned by the query.")
        databases = self.get('v1', '/mssql/db?{}'.format(query), timeout)

        result = []

        if instance is None and hostname is None:
            return databases['data']
        elif instance is None and hostname is not None:
            for item in databases['data']:
                if item['rootProperties']['rootName'] == hostname:
                    result.append(item)
        elif instance is not None and hostname is None:
            try:
                for item in databases['data']:
                    for replica in item['replicas']:
                        if replica['instanceName'] == instance:
                            result.append(item)
                        break
            except BaseException:
                pass
            else:
                result = [item for item in databases['data'] if replica['instanceName'] == instance]
        elif instance is not None and hostname is not None:
            try:
                for item in databases['data']:
                    for replica in item['replicas']:
                        if item['rootProperties']['rootName'] == hostname and replica['instanceName'] == instance:
                            result.append(item)
                        break
            except BaseException:
                pass
            else:
                result = [
                    item for item in databases['data'] if (
                        item['rootProperties']['rootName'] == hostname and replica['instanceName'] == instance)]
        return result

    def get_sql_db_files(self, db_name, date, time, sql_instance=None, sql_host=None, timeout=15):  # pylint: ignore
        """Provides a list of database files to be restored for the specified restore or export operation. The Data, Log and Filestream files will be retrieved along with name and path information.
        Arguments:
            db_name {str} -- The name of the database.
            date {str} -- The recovery_point date formated as 'Month-Date-Year' (ex: 8-9-2018).
            time {str} -- The recovery_point time formated as `Hour:Minute` (ex: 3:30 AM).
        Keyword Arguments:
            sql_instance {str} -- The SQL instance name with the database.
            sql_host {str} -- The SQL Host of the database/instance.
            timeout {int} -- The number of seconds to wait to establish a connection with the Rubrik cluster before returning a timeout error. (default: {30})
        Returns:
            list -- The full response of `GET /internal/mssql/db/{id}/restore_files?time={recovery_point}`.
        """

        if self.function_name == "":
            self.function_name = inspect.currentframe().f_code.co_name

        mssql_id = self._validate_sql_db(db_name, sql_instance, sql_host)

        recovery_date_time = self._date_time_conversion(date, time)
        recovery_point = datetime.strptime(recovery_date_time, '%Y-%m-%dT%H:%M').isoformat()
        valid_recovery_point = self._validate_sql_recovery_point(mssql_id, date, time)

        try:
            if valid_recovery_point['is_recovery_point'] == False:
                raise InvalidParameterException(
                    "The database '{}' does not have a recovery_point taken on {} at {}.".format(
                        db_name, date, time))
        except NameError:
            pass
        else:
            self.log(
                "get_sql_db_files: Getting SQL database '{}' files for recovery_point {} {}.".format(
                    db_name,
                    date,
                    time))
            return self.get('internal', '/mssql/db/{}/restore_files?time={}'.format(mssql_id, recovery_point), timeout)

    def sql_db_export(self, db_name, date, time, sql_instance=None, sql_host=None, target_instance_name=None, target_hostname=None, target_database_name=None, target_data_file_path=None, target_log_file_path=None, target_file_paths=None, finish_recovery=True, max_data_streams=2, allow_overwrite=False, timeout=15):  # pylint: ignore
        """Export an SQL database from a specified recovery point to a target SQL Instance and Host. Requires database data and log file name directory paths.
        Arguments:
            db_name {str} -- The name of the database to be exported.
            date {str} -- The recovery_point date formated as 'Month-Date-Year' (ex: 8-9-2018).
            time {str} -- The recovery_point time formated as `Hour:Minute` (ex: 3:30 AM).
        Keyword Arguments:
            sql_instance {str} -- The SQL instance name with the database to be exported.
            sql_host {str} -- The SQL Host of the database/instance to be exported.
            target_instance_name {str} -- Name of the Microsoft SQL instance for the new database.
            target_hostname {str} -- Name of the Microsoft SQL host for the new database.
            target_database_name {str} -- Name of the new database.
            target_data_file_path {str} -- The target path to store all data files.
            target_log_file_path {str} -- The target path to store all log files.
            target_file_paths {list} -- A list of dictionary objects each with key value pairs: {'logicalName': 'Logical name of the database file', 'exportPath': 'The target path for the database file', 'newLogicalName': 'New logical name for the database file', 'newFilename': 'New filename for the database file'}. One target path for each individual database file. Overrides targetDataFilePath and targetLogFilePath.
            finish_recovery {str} -- A Boolean value that determines the recovery option to use during database restore. When this value is 'true', the database is restored using the RECOVERY option and is fully functional at the end of the restore operation. When this value is 'false', the database is restored using the NORECOVERY option and remains in recovering mode at the end of the restore operation.
            max_data_streams {str} -- Maximum number of parallel data streams that can be used to copy data to the target system.
            allow_overwrite {str} -- A Boolean value that determines whether an existing database can be overwritten by a database this is exported from a backup. Set to false to prevent overwrites. This is the default. Set to true to allow overwrites.
            timeout {int} -- The number of seconds to wait to establish a connection with the Rubrik cluster before returning a timeout error. (default: {30})
        Returns:
            dict -- The full response of `POST /v1/mssql/db/{id}/export`.
        """

        self.function_name = inspect.currentframe().f_code.co_name

        if target_file_paths is None:
            if target_data_file_path is None or target_log_file_path is None:
                raise InvalidParameterException(
                    "The 'target_data_file_path' and 'target_log_file_path' parameters must be provided if a 'target_file_paths' dictionary list is not provided.")

        mssql_id = self._validate_sql_db(db_name, sql_instance, sql_host)
        recovery_point = self._validate_sql_recovery_point(mssql_id, date, time)

        target_host_id = self.object_id(target_hostname, 'physical_host', timeout=timeout)

        self.log("sql_db_export: Getting the instances on target host {}.".format(target_hostname))
        mssql_instance = self.get(
            'v1', '/mssql/instance?primary_cluster_id=local&root_id={}'.format(target_host_id), timeout=timeout)

        for instance in mssql_instance['data']:
            if instance['name'] == target_instance_name:
                target_instance_id = instance['id']
                break
        else:
            raise InvalidParameterException(
                "The target SQL instance {} does not exist, please provide a valid target instance".format(target_instance_name))

        try:
            if recovery_point['is_recovery_point'] == False:
                raise InvalidParameterException(
                    "The database '{}' does not have a recovery_point taken on {} at {}.".format(
                        db_name, date, time))
        except NameError:
            pass
        else:
            config = {}
            config['recoveryPoint'] = {'timestampMs': recovery_point['recovery_timestamp']}
            config['targetInstanceId'] = target_instance_id
            config['targetDatabaseName'] = target_database_name
            if target_file_paths is not None:
                config['targetFilePaths'] = target_file_paths
            else:
                config['targetDataFilePath'] = target_data_file_path
                config['targetLogFilePath'] = target_log_file_path
            config['finishRecovery'] = finish_recovery
            config['maxDataStreams'] = max_data_streams
            config['allowOverwrite'] = allow_overwrite

            self.log(
                "sql_db_export: Exporting the database '{}' from recovery_point on {} at {} with new name '{}'.".format(
                    db_name,
                    date,
                    time,
                    target_database_name))

            return self.post('v1', '/mssql/db/{}/export'.format(mssql_id), config, timeout)

    def set_esxi_subnets(self, esx_subnets=None, timeout=15):  # pylint: ignore
        """Sets the subnets that should be used to reach the ESXi hosts.
        Keyword Arguments:
            esx_subnets {list} -- Preferred subnets used to reach the ESX hosts.
            timeout {int} -- The number of seconds to wait to establish a connection with the Rubrik cluster before returning a timeout error. (default: {15})
        Returns:
            dict -- The full response of `PATCH /internal/vmware/config/set_esx_subnets`.
        """
        self.log("set_esx_subnets: Getting the existing subnets used to reach the ESXi hosts")
        subnets = (self.get_esxi_subnets())['esxSubnets'].split(',')
        config = {}
        if esx_subnets is None:
            raise InvalidParameterException(
                    "The 'esx_subnets' parameter must be provided.")
        elif isinstance(esx_subnets, list):
            if subnets == esx_subnets:
                return "No change required. The subnet list provided is the same as the existing values: {}.".format(
                    subnets)
            else:
                subnet_str = ','.join(esx_subnets)
                config['esxSubnets'] = subnet_str
                self.log(
                    "set_esx_subnets: Setting the subnets that should be used to reach the ESXi hosts: '{}'.".format(
                        esx_subnets))
                return self.patch('internal', '/vmware/config/set_esx_subnets', config, timeout)
        else:
            raise InvalidParameterException(
                    "The provided 'esx_subnets' parameter is not a list.")

    def get_esxi_subnets(self, timeout=15):  # pylint: ignore
        """Retrieve the preferred subnets used to reach the ESXi hosts.
        Keyword Arguments:
            timeout {int} -- The number of seconds to wait to establish a connection with the Rubrik cluster before returning a timeout error. (default: {15})
        Returns:
            dict -- The full response of `GET /internal/vmware/config/esx_subnets`.
        """

        self.log("get_esx_subnets: Retrieving the preferred subnets used to reach the ESXi hosts.")

        return self.get('internal', '/vmware/config/esx_subnets', timeout)<|MERGE_RESOLUTION|>--- conflicted
+++ resolved
@@ -1657,16 +1657,9 @@
         Returns:
             str -- The ID of the MSSQL database.
         """
-<<<<<<< HEAD
-=======
 
         self.function_name = inspect.currentframe().f_code.co_name
 
-        if sql_instance is None or sql_host is None:
-            raise InvalidParameterException(
-                "To retrieve live mounts of an mssql database the 'sql_instance' and 'sql_host' paramaters must be populated.")
-
->>>>>>> 19c5a831
         mssql_host_id = self.object_id(sql_host, 'physical_host', timeout=timeout)
 
         self.log("_validate_sql_db: Getting the list of instances on host {}.".format(sql_host))
@@ -1729,7 +1722,10 @@
         Returns:
             dict -- A dictionary with values {'is_recovery_point': bool, 'recovery_timestamp': datetime}.
         """
-<<<<<<< HEAD
+
+        if self.function_name == "":
+            self.function_name = inspect.currentframe().f_code.co_name
+
         is_recovery_point = False
         if date and time == 'latest':
             latest_data = self.get('v1', '/mssql/db/{}/snapshot'.format(mssql_id), timeout=timeout)
@@ -1778,39 +1774,6 @@
             "is_recovery_point": is_recovery_point,
             "recovery_timestamp": recovery_timestamp
         }
-=======
-
-        if self.function_name == "":
-            self.function_name = inspect.currentframe().f_code.co_name
-
-        self.log("_validate_sql_recovery_point: Getting the recoverable range for mssql db ID:'{}'.".format(mssql_id))
-        range_summary = self.get('v1', '/mssql/db/{}/recoverable_range'.format(mssql_id), timeout=timeout)
-
-        self.log("_validate_sql_recovery_point: Converting the provided date/time into UTC.")
-        recovery_date_time = self._date_time_conversion(date, time)
-        recovery_date_time = datetime.strptime(recovery_date_time, '%Y-%m-%dT%H:%M')
-        recovery_timestamp = int(recovery_date_time.strftime('%s')) * 1000
-
-        for range in range_summary['data']:
-            startstr = range['beginTime']
-            endstr = range['endTime']
-            startsplit = startstr[:16]
-            endsplit = endstr[:16]
-            start = datetime.strptime(startsplit, '%Y-%m-%dT%H:%M')
-            end = datetime.strptime(endsplit, '%Y-%m-%dT%H:%M')
-
-            self.log("_validate_sql_recovery_point: Searching for the provided recovery_point.")
-            is_recovery_point = self._time_in_range(start, end, recovery_date_time)
-            if is_recovery_point == False:
-                continue
-            else:
-                break
-        recovery_point = {}
-        recovery_point['is_recovery_point'] = is_recovery_point
-        recovery_point['recovery_timestamp'] = recovery_timestamp
-
-        return recovery_point
->>>>>>> 19c5a831
 
     def sql_instant_recovery(self, db_name, date, time, sql_instance=None, sql_host=None, finish_recovery=True, max_data_streams=0, timeout=30):  # pylint: ignore
         """Perform an instant recovery for MSSQL database from a specified recovery point.
