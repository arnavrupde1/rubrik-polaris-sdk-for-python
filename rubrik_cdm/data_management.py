--- conflicted
+++ resolved
@@ -1319,7 +1319,7 @@
                     mount_name))
 
             return self.post('v1', '/mssql/db/{}/mount'.format(mssql_id), config, timeout)    
-<<<<<<< HEAD
+
 
     def vsphere_live_unmount(self, mounted_vm_name, force=False, timeout=30):  # pylint: ignore
         """Delete a vSphere Live Mount from the Rubrik cluster. 
@@ -1423,5 +1423,3 @@
                 "sql_live_unmount: Unmounting the database '{}'.".format(mounted_db_name))
 
             return self.delete('v1', '/mssql/db/mount/{}?force={}'.format(mount_id, force), timeout)
-=======
->>>>>>> dbb37f23
